--- conflicted
+++ resolved
@@ -57,7 +57,6 @@
 
 """
 
-import os
 import numpy
 import matplotlib.pyplot as plt
 import ipywidgets as widgets
@@ -116,11 +115,7 @@
         """
         super(PowerSpectraInteractive, self).__init__(**kwargs)
         LOG.debug(str(kwargs))
-<<<<<<< HEAD
-        #figure
-=======
         # figure
->>>>>>> ee4174b2
         self.fig = None
 
         # time-series
@@ -148,10 +143,7 @@
         self.window_length_selector = None
         self.window_function_selector = None
 
-<<<<<<< HEAD
-=======
         #
->>>>>>> ee4174b2
         possible_freq_steps = [2 ** x for x in range(-2, 7)]  # Hz
         self.possible_window_lengths = 1.0 / numpy.array(possible_freq_steps)  # s
         self.freq_step = 1.0 / self.window_length
@@ -186,12 +178,6 @@
 
         display(fig)
 
-<<<<<<< HEAD
-    ##------------------------------------------------------------------------##
-    ##------------------ Functions for building the figure -------------------##
-    ##------------------------------------------------------------------------##
-=======
->>>>>>> ee4174b2
     def add_selectors_widgets_to_lc_items(self):
         self.add_mode_selector()
         self.add_normalise_power_selector()
@@ -219,21 +205,12 @@
         """ Create the figure and time-series axes. """
 
         self.outer_box_layout = widgets.Layout(border='solid 1px white',
-<<<<<<< HEAD
-                                    margin='3px 3px 3px 3px',
-                                    padding='2px 2px 2px 2px')
-
-        self.box_layout = widgets.Layout(border='solid 1px black',
-                                    margin='3px 3px 3px 3px',
-                                    padding='2px 2px 2px 2px')
-=======
                                                margin='3px 3px 3px 3px',
                                                padding='2px 2px 2px 2px')
 
         self.box_layout = widgets.Layout(border='solid 1px black',
                                          margin='3px 3px 3px 3px',
                                          padding='2px 2px 2px 2px')
->>>>>>> ee4174b2
 
         self.other_layout = widgets.Layout(width='90%')
 
@@ -458,10 +435,7 @@
             self.add_axes()
 
     def fft_ax_plot(self):
-<<<<<<< HEAD
-=======
         # import pdb; pdb.set_trace()
->>>>>>> ee4174b2
         # Plot the power spectra
         if self.normalise_power == "yes":
             self.fft_ax.plot(self.frequency,
@@ -478,21 +452,13 @@
         self.fft_ax.set(xlabel="Frequency (%s)" % self.units)
         self.fft_ax.set(ylabel="Power")
 
-<<<<<<< HEAD
-        # Set x and y scale based on current radio button selection.
-=======
         # Set x and y scale based on curent radio button selection.
->>>>>>> ee4174b2
         self.fft_ax.set_xscale(self.xscale)
         self.fft_ax.set_yscale(self.yscale)
 
         if hasattr(self.fft_ax, 'autoscale'):
             self.fft_ax.autoscale(enable=True, axis='both', tight=True)
 
-<<<<<<< HEAD
-        # Plot the power spectra
-=======
->>>>>>> ee4174b2
         self.fft_ax_plot()
 
     def plot_figures(self):
@@ -502,9 +468,6 @@
         """ Plot the power spectra. """
         self.op.clear_output(wait=True)
         with plt.ioff():
-<<<<<<< HEAD
-            self.plot_figure()
-=======
             if not self.fig:
                 time_series_type = self.time_series.__class__.__name__
                 try:
@@ -522,7 +485,6 @@
                                           figsize=(9, 4),
                                           facecolor=BACKGROUNDCOLOUR,
                                           edgecolor=EDGECOLOUR)
->>>>>>> ee4174b2
             self.add_axes()
             self.plot_figures()
 
@@ -552,9 +514,6 @@
     psi.time_series = tsr
     psi.show()
 
-<<<<<<< HEAD
-=======
-
->>>>>>> ee4174b2
+
 if __name__ == "__main__":
     main_function()