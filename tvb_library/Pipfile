[[source]]
url = "https://pypi.org/simple"
verify_ssl = true
name = "pypi"

[packages]
numba = "*"
pytest = "*"
matplotlib = "*"
scipy = "*"
mako = "*"
autopep8 = "*"
gdist = "*"
pylems = "*"
h5py = "*"
tqdm = "*"
<<<<<<< HEAD
tvb-data = "*"
aesara = "*"
=======
docutils = "*"
>>>>>>> a07670b3

[dev-packages]
pytest = "*"
pytest-cov = "*"
pytest-xdist = "*"
pytest-benchmark = "*"
pytest-mock = "*"<|MERGE_RESOLUTION|>--- conflicted
+++ resolved
@@ -14,12 +14,9 @@
 pylems = "*"
 h5py = "*"
 tqdm = "*"
-<<<<<<< HEAD
 tvb-data = "*"
 aesara = "*"
-=======
 docutils = "*"
->>>>>>> a07670b3
 
 [dev-packages]
 pytest = "*"
