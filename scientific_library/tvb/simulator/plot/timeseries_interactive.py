# -*- coding: utf-8 -*-
#
#
#  TheVirtualBrain-Scientific Package. This package holds all simulators, and 
# analysers necessary to run brain-simulations. You can use it stand alone or
# in conjunction with TheVirtualBrain-Framework Package. See content of the
# documentation-folder for more details. See also http://www.thevirtualbrain.org
#
# (c) 2012-2022, Baycrest Centre for Geriatric Care ("Baycrest") and others
#
# This program is free software: you can redistribute it and/or modify it under the
# terms of the GNU General Public License as published by the Free Software Foundation,
# either version 3 of the License, or (at your option) any later version.
# This program is distributed in the hope that it will be useful, but WITHOUT ANY
# WARRANTY; without even the implied warranty of MERCHANTABILITY or FITNESS FOR A
# PARTICULAR PURPOSE.  See the GNU General Public License for more details.
# You should have received a copy of the GNU General Public License along with this
# program.  If not, see <http://www.gnu.org/licenses/>.
#
#
#   CITATION:
# When using The Virtual Brain for scientific publications, please cite it as follows:
#
#   Paula Sanz Leon, Stuart A. Knock, M. Marmaduke Woodman, Lia Domide,
#   Jochen Mersmann, Anthony R. McIntosh, Viktor Jirsa (2013)
#       The Virtual Brain: a simulator of primate brain network dynamics.
#   Frontiers in Neuroinformatics (7:10. doi: 10.3389/fninf.2013.00010)
#
#

"""
An interactive time-series plot generated from a TVB TimeSeries datatype.

Usage
::

    #Load the demo data
    import numpy
    data = numpy.load("demos/demo_data_region_16s_2048Hz.npy")
    period = 0.00048828125 #NOTE: Providing period in seconds

    #Create a tvb TimeSeries object
    import tvb.datatypes.time_series
    tsr = tvb.datatypes.time_series.TimeSeriesRegion()
    tsr.data = data
    tsr.sample_period = period
    from tvb.datatypes.connectivity import Connectivity
    tsr.connectivity = Connectivity.from_file()

    #Create and launch the interactive visualiser
    import tvb.simulator.plot.timeseries_interactive as ts_int
    tsi = ts_int.TimeSeriesInteractive(time_series=tsr)
    tsi.configure()
    tsi.show()


.. moduleauthor:: Stuart A. Knock <Stuart@tvb.invalid>

"""

# TODO: Add state-variable and mode selection RadioButtons

import matplotlib.widgets as widgets
import numpy
import pylab
import tvb.datatypes.time_series as time_series_datatypes
from matplotlib import rcParams
from tvb.basic.neotraits.api import HasTraits, Attr, Int
from tvb.simulator.common import get_logger
from tvb.simulator.plot.utils import ensure_list, rotate_n_list_elements

LOG = get_logger(__name__)
# Define a colour theme... see: matplotlib.colors.cnames.keys()
BACKGROUNDCOLOUR = "slategrey"
EDGECOLOUR = "darkslateblue"
AXCOLOUR = "steelblue"
BUTTONCOLOUR = "steelblue"
HOVERCOLOUR = "blue"

TIME_RESOLUTION = 1024  # 512 is too coarse; 2048 is a bit slow... ?Make it a traited attribute??


# TODO: check for fence-posts, I did this tired...

class TimeSeriesInteractive(HasTraits):
    """
    For generating an interactive time-series figure, given one of TVB's 
    TimeSeries datatypes to initialise it. The graphical interface for 
    visualising a timeseries provides controls for setting:

        - Window length
        - Amplitude scaling
        - Stepping forward/backward through time.


    """

    time_series = Attr(
        field_type=time_series_datatypes.TimeSeries,
        label="Timeseries",
        default=None,
        doc="""The TVB TimeSeries datatype to be displayed.""")

    first_n = Int(
        label="Display the first 'n'",
        default=-1,
        doc="""Primarily intended for displaying the first N components of a 
            surface PCA timeseries. Defaults to -1, meaning it'll display all
            of 'space' (ie, regions or vertices or channels). In other words,
            for Region or M/EEG timeseries you can ignore this, but, for a 
            surface timeseries it really must be set.""")

    def __init__(self, **kwargs):
        super(TimeSeriesInteractive, self).__init__(**kwargs)
        LOG.debug(str(kwargs))

        # figure
        self.its_fig = None

        # t ime-series
        self.ts_ax = None
        self.ts_view = None
        self.whereami_ax = None
        self.hereiam = None

        # Current state
        self.window_length = None
        self.scaling = 0.42
        self.offset = None
        self.view_step = None
        self.time_view = None
        self.channel_view = None
        # self.mode = 0

        # Selectors
        # self.mode_selector = None

        # Sliders
        self.window_length_slider = None
        self.scaling_slider = None
        self.time_slider = None

        # time-view buttons
        self.step_back_button = None
        self.step_forward_button = None
        self.big_step_back_button = None
        self.big_step_forward_button = None
        self.start_button = None
        self.end_button = None

    def configure(self):
        """ Seperate configure cause ttraits be busted... """
        # TODO: if isinstance(self.time_series, TimeSeriesSurface) and self.first_n == -1: #LOG.error, return.
        self.data = (self.time_series.data[:, :, :self.first_n, :] -
                     self.time_series.data[:, :, :self.first_n, :].mean(axis=0)[numpy.newaxis, :])
        self.period = self.time_series.sample_period
        self.tpts = self.data.shape[0]
        self.nsrs = self.data.shape[2]
        self.time = numpy.arange(self.tpts) * self.period
        self.start_time = self.time[0]
        self.end_time = self.time[-1]
        self.time_series_length = self.end_time - self.start_time
        self.peak_to_peak = (numpy.max(self.data) - numpy.min(self.data))

        # Use actual labels if they exist.
        if (isinstance(self.time_series, time_series_datatypes.TimeSeriesRegion) and
                (not self.time_series.connectivity is None)):
            self.labels = self.time_series.connectivity.region_labels
        elif (isinstance(self.time_series, (time_series_datatypes.TimeSeriesEEG,
                                            time_series_datatypes.TimeSeriesMEG)) and (
                      not self.time_series.sensors is None)):
            self.labels = self.time_series.sensors.labels
        else:
            self.labels = ["channel_%0.2d" % k for k in range(self.nsrs)]

            # Current state
        self.window_length = self.tpts * self.period
        self.view_step = max(int(self.tpts / TIME_RESOLUTION), 1)
        self.time_view = list(range(0, self.tpts, self.view_step))

    def show(self, block=True, **kwargs):
        """ Generate the interactive time-series figure. """
        time_series_type = self.time_series.__class__.__name__
        msg = "Generating an interactive time-series plot for %s"
        if isinstance(self.time_series, time_series_datatypes.TimeSeriesSurface):
            LOG.warning("Intended for region and sensors, not surfaces.")
        LOG.info(msg % time_series_type)

        # Make the figure:
        self.create_figure()

        # Selectors
        # self.add_mode_selector()

        # Sliders
        self.add_window_length_slider()
        self.add_scaling_slider()
        # self.add_time_slider()

        # time-view buttons
        self.add_step_back_button()
        self.add_step_forward_button()
        self.add_big_step_back_button()
        self.add_big_step_forward_button()
        self.add_start_button()
        self.add_end_button()

        # Plot timeseries
        self.plot_time_series()

        pylab.show(block=block, **kwargs)

    def ensure_list(self, arg):
        if not (isinstance(arg, list)):
            try:  # if iterable
                if isinstance(arg, (str, dict)):
                    arg = [arg]
                elif hasattr(arg, "__iter__"):
                    arg = list(arg)
                else:  # if not iterable
                    arg = [arg]
            except:  # if not iterable
                arg = [arg]
        return arg

    def rotate_n_list_elements(self, lst, n):
        lst = self.ensure_list(lst)
        n_lst = len(lst)
        if n_lst != n and n_lst != 0:
            if n_lst == 1:
                lst *= n
            elif n_lst > n:
                lst = lst[:n]
            else:
                old_lst = list(lst)
                while n_lst < n:
                    lst += old_lst[0]
                    old_lst = old_lst[1:] + old_lst[:1]
        return lst

    # ------------------------------------------------------------------------##
    # ------------------ Functions for building the figure -------------------##
    # ------------------------------------------------------------------------##
    def create_figure(self):
        """ Create the figure and time-series axes. """
        # time_series_type = self.time_series.__class__.__name__
        try:
            figure_window_title = "Interactive time series: "  # + time_series_type
            #            pylab.close(figure_window_title)
            self.its_fig = pylab.figure(num=figure_window_title,
                                        figsize=(14, 8),
                                        facecolor=BACKGROUNDCOLOUR,
                                        edgecolor=EDGECOLOUR)
        except ValueError:
            LOG.info("My life would be easier if you'd update your PyLab...")
            figure_number = 42
            pylab.close(figure_number)
            self.its_fig = pylab.figure(num=figure_number,
                                        figsize=(14, 8),
                                        facecolor=BACKGROUNDCOLOUR,
                                        edgecolor=EDGECOLOUR)

        self.ts_ax = self.its_fig.add_axes([0.1, 0.1, 0.85, 0.85])

        self.whereami_ax = self.its_fig.add_axes([0.1, 0.95, 0.85, 0.025],
                                                 facecolor=BACKGROUNDCOLOUR)
        self.whereami_ax.set_axis_off()
        if hasattr(self.whereami_ax, 'autoscale'):
            self.whereami_ax.autoscale(enable=True, axis='both', tight=True)
        self.whereami_ax.plot(self.time_view,
                              numpy.zeros((len(self.time_view),)),
                              color="0.3", linestyle="--")
        self.hereiam = self.whereami_ax.plot(self.time_view,
                                             numpy.zeros((len(self.time_view),)),
                                             'b-', linewidth=4)

    #    def add_mode_selector(self):
    #        """
    #        Add a radio button to the figure for selecting which mode of the model
    #        should be displayed.
    #        """
    #        pos_shp = [0.02, 0.07, 0.04, 0.1+0.002*self.data.shape[3]]]
    #        mode_ax = self.its_fig.add_axes(pos_shp, facecolor=AXCOLOUR, title="Mode")
    #        mode_tuple = tuple(range(self.model.number_of_modes))
    #        self.mode_selector = widgets.RadioButtons(mode_ax, mode_tuple, active=0)
    #        self.mode_selector.on_clicked(self.update_mode)

    #    def add_time_sliders(self):
    #        """
    #        Add a slider to allow the time-series window length to be adjusted.
    #        """
    #        pos_shp = [0.2, 0.02, 0.7, 0.025]
    #        slax = self.its_fig.add_axes(pos_shp, facecolor=AXCOLOUR)
    #
    #        self.current_time_slider = widgets.Slider(slax, "Time", self.start_time,
    #                                          self.end_time,
    #                                          valinit = self.current_time)
    #        self.current_time.on_changed(self.update_time)

    def add_window_length_slider(self):
        """
        Add a slider to allow the time-series window length to be adjusted.
        """
        pos_shp = [0.15, 0.02, 0.175, 0.035]
        slax = self.its_fig.add_axes(pos_shp, facecolor=AXCOLOUR)

        self.window_length_slider = widgets.Slider(slax, "Window length",
                                                   TIME_RESOLUTION * self.period,
                                                   self.time_series_length,
                                                   valinit=self.window_length,
                                                   valfmt="%d")
        self.window_length_slider.on_changed(self.update_window_length)

    # TODO: Add a conversion so this is an amplitude scaling, say 1.0-20.0
    def add_scaling_slider(self):
        """ Add a slider to allow scaling of the offset of time-series. """
        pos_shp = [0.75, 0.02, 0.175, 0.035]
        sax = self.its_fig.add_axes(pos_shp, facecolor=AXCOLOUR)

        self.scaling_slider = widgets.Slider(sax, "Spacing", 0.0, 1.25,
                                             valinit=self.scaling,
                                             valfmt="%4.2f")
        self.scaling_slider.on_changed(self.update_scaling)

    def add_step_back_button(self):
        """ Add a button to step back by 4 view_steps. """
        bax = self.its_fig.add_axes([0.5, 0.015, 0.04, 0.045])
        self.step_back_button = widgets.Button(bax, '<', color=BUTTONCOLOUR,
                                               hovercolor=HOVERCOLOUR)

        self.step_back_button.on_clicked(self.step_back)

    def add_step_forward_button(self):
        """ Add a button to step forward by 4 view_steps. """
        bax = self.its_fig.add_axes([0.54, 0.015, 0.04, 0.045])
        self.step_forward_button = widgets.Button(bax, '>', color=BUTTONCOLOUR,
                                                  hovercolor=HOVERCOLOUR)

        self.step_forward_button.on_clicked(self.step_forward)

    def add_big_step_back_button(self):
        """ Add a button to step back by 1/4 window_length. """
        bax = self.its_fig.add_axes([0.46, 0.015, 0.04, 0.045])
        self.big_step_back_button = widgets.Button(bax, '<<',
                                                   color=BUTTONCOLOUR,
                                                   hovercolor=HOVERCOLOUR)

        self.big_step_back_button.on_clicked(self.bigstep_back)

    def add_big_step_forward_button(self):
        """ Add a button to step forward by 1/4 window_length. """
        bax = self.its_fig.add_axes([0.58, 0.015, 0.04, 0.045])
        self.big_step_forward_button = widgets.Button(bax, '>>',
                                                      color=BUTTONCOLOUR,
                                                      hovercolor=HOVERCOLOUR)

        self.big_step_forward_button.on_clicked(self.bigstep_forward)

    def add_start_button(self):
        """ Add a button to jump back to the start of the timeseries. """
        bax = self.its_fig.add_axes([0.42, 0.015, 0.04, 0.045])
        self.start_button = widgets.Button(bax, '|<<<', color=BUTTONCOLOUR,
                                           hovercolor=HOVERCOLOUR)

        self.start_button.on_clicked(self.jump_to_start)

    def add_end_button(self):
        """ Add a button to jump forward to the end of the timeseries. """
        bax = self.its_fig.add_axes([0.62, 0.015, 0.04, 0.045])
        self.end_button = widgets.Button(bax, '>>>|', color=BUTTONCOLOUR,
                                         hovercolor=HOVERCOLOUR)

        self.end_button.on_clicked(self.jump_to_end)

    # ------------------------------------------------------------------------##
    # ------------------ Functions for updating the state --------------------##
    # ------------------------------------------------------------------------##

    def step_back(self, event=None):
        """ Step the timeview back by a single view step. """
        LOG.debug("step_back accessed with event: %s" % str(event))
        step = 4 * self.view_step
        if self.time_view[0] - step >= 0:
            self.time_view = [k - step for k in self.time_view]
            self.update_time_series()

    def step_forward(self, event=None):
        """ Step the timeview forward by a single view step. """
        LOG.debug("step_forward accessed with event: %s" % str(event))
        step = 4 * self.view_step
        if self.time_view[-1] + step < self.tpts:
            self.time_view = [k + step for k in self.time_view]
            self.update_time_series()

    def bigstep_back(self, event=None):
        """ Step the timeview back by 1/4 window length. """
        LOG.debug("bigstep_back accessed with event: %s" % str(event))
        step = self.view_step * TIME_RESOLUTION / 4
        if self.time_view[0] - step >= 0:
            self.time_view = [k - step for k in self.time_view]
            self.update_time_series()
        else:
            self.jump_to_start()

    def bigstep_forward(self, event=None):
        """ Step the timeview forward by 1/4 window length. """
        LOG.debug("bigstep_forward accessed with event: %s" % str(event))
        step = self.view_step * TIME_RESOLUTION / 4
        if self.time_view[-1] + step < self.tpts:
            self.time_view = [k + step for k in self.time_view]
            self.update_time_series()
        else:
            self.jump_to_end()

    def jump_to_start(self, event=None):
        """ Jump to the start of the timeseries. """
        LOG.debug("jump_to_start accessed with event: %s" % str(event))
        step = self.time_view[0]
        self.time_view = [k - step for k in self.time_view]
        self.update_time_series()

    def jump_to_end(self, event=None):
        """ Jump to the end of the timeseries."""
        LOG.debug("jump_to_end accessed with event: %s" % str(event))
        step = self.tpts - 1 - self.time_view[-1]
        self.time_view = [k + step for k in self.time_view]
        self.update_time_series()

    def update_time_view(self):
        """ Update the time_view when window length is changed. """
        tpts = self.window_length / self.period
        self.view_step = max(int(tpts / TIME_RESOLUTION), 1)
        window_start = self.time_view[0]
        window_end = min(window_start + self.view_step * (TIME_RESOLUTION - 1),
                         self.tpts)
        self.time_view = list(range(window_start, window_end, self.view_step))

    # ------------------------------------------------------------------------##
    # ------------------ Functions for updating the figure -------------------##
    # ------------------------------------------------------------------------##
    #    def update_mode(self, label):
    #        """ Update the visualised mode based on radio button selection. """
    #        self.mode = label
    #        self.update_time_series()

    def update_window_length(self, length):
        """
        Update timeseries window length based on the time window slider value.
        """
        self.window_length = length
        self.update_time_view()
        self.update_time_series()

    def update_scaling(self, scaling):
        """
        Update timeseries scaling based on the scaling slider value.
        """
        self.scaling = scaling
        self.update_time_series()

    def update_time_series(self):
        """ Clear the axes and redraw the time-series. """
        self.ts_ax.clear()
        self.plot_time_series()

    def plot_time_series(self, **kwargs):
        """ Plot a view on the timeseries. """
        # Set title and axis labels
        # time_series_type = self.time_series.__class__.__name__
        # self.ts_ax.set(title = time_series_type)
        # self.ts_ax.set(xlabel = "Time (%s)" % self.units)

        # This assumes shape => (time, space)
        step = self.scaling * self.peak_to_peak
        if step == 0:
            offset = 0.0
        else:  # NOTE: specifying step in arange is faster, but it fence-posts.
            offset = numpy.arange(0, self.nsrs) * step
        if hasattr(self.ts_ax, 'autoscale'):
            self.ts_ax.autoscale(enable=True, axis='both', tight=True)

        self.ts_ax.set_yticks(offset)
<<<<<<< HEAD
        self.ts_ax.set_yticklabels(self.labels[:-1], fontsize=10) #JC: fix labels error
=======
        self.ts_ax.set_yticklabels(self.labels[:self.first_n], fontsize=10) #JC: fix labels error
>>>>>>> b3293118
        # import pdb; pdb.set_trace()

        # Light gray guidelines
        self.ts_ax.plot([self.nsrs * [self.time[self.time_view[0]]],
                         self.nsrs * [self.time[self.time_view[-1]]]],
                        numpy.vstack(2 * (offset,)), "0.85")

        # Determine colors and linestyles for each variable of the Timeseries
        linestyle = self.ensure_list(kwargs.pop("linestyle", "-"))
        colors = kwargs.pop("linestyle", None)
        if colors is not None:
            colors = self.ensure_list(colors)
        if self.data.shape[1] > 1:
            linestyle = self.rotate_n_list_elements(linestyle, self.data.shape[1])
            if not isinstance(colors, list):
                colors = (rcParams['axes.prop_cycle']).by_key()['color']
            colors = self.rotate_n_list_elements(colors, self.data.shape[1])
        else:
            # If no color,
            # or a color sequence is given in the input
            # but there is only one variable to plot,
            # choose the black color
            if colors is None or len(colors) > 1:
                colors = ["k"]
            linestyle = linestyle[:1]

        # Determine the alpha value depending on the number of modes/samples of the Timeseries
        alpha = 1.0
        if len(self.data.shape) > 3 and self.data.shape[3] > 1:
            alpha /= self.data.shape[3]

        # Plot the timeseries (per variable and sample)
        if kwargs:
            self.ts_view = []
            for variable_value in range(self.data.shape[1]):
                for sample_value in range(self.data.shape[3]):
                    self.ts_view.append(self.ts_ax.plot(self.time[self.time_view],
                                                        offset + self.data[self.time_view, variable_value, :,
                                                                 sample_value],
                                                        alpha=alpha, color=colors[variable_value],
                                                        linestyle=linestyle[variable_value],
                                                        **kwargs))
        else:
            self.ts_view = self.ts_ax.plot(self.time[self.time_view],
                                           offset + self.data[self.time_view, 0, :, 0])

        self.hereiam[0].remove()
        self.hereiam = self.whereami_ax.plot(self.time_view,
                                             numpy.zeros((len(self.time_view),)),
                                             'b-', linewidth=4)

        pylab.draw()


class TimeSeriesInteractivePlotter(TimeSeriesInteractive):

    def create_figure(self, **kwargs):
        """ Create the figure and time-series axes. """
        # time_series_type = self.time_series.__class__.__name__
        figsize = kwargs.pop("figsize", (14, 8))
        facecolor = kwargs.pop("facecolor", BACKGROUNDCOLOUR)
        edgecolor = kwargs.pop("edgecolor", EDGECOLOUR)
        try:
            figure_window_title = "Interactive time series: "  # + time_series_type
            num = kwargs.pop("figname", kwargs.get("num", figure_window_title))
            #            pylab.close(figure_window_title)
            self.its_fig = pylab.figure(num=num,
                                        figsize=figsize,
                                        facecolor=facecolor,
                                        edgecolor=edgecolor)
        except ValueError:
            LOG.info("My life would be easier if you'd update your PyLab...")
            figure_number = 42
            pylab.close(figure_number)
            self.its_fig = pylab.figure(num=figure_number,
                                        figsize=figsize,
                                        facecolor=facecolor,
                                        edgecolor=edgecolor)

        self.ts_ax = self.its_fig.add_axes([0.1, 0.1, 0.85, 0.85])

        self.whereami_ax = self.its_fig.add_axes([0.1, 0.95, 0.85, 0.025],
                                                 facecolor=facecolor)
        self.whereami_ax.set_axis_off()
        if hasattr(self.whereami_ax, 'autoscale'):
            self.whereami_ax.autoscale(enable=True, axis='both', tight=True)
        self.whereami_ax.plot(self.time_view,
                              numpy.zeros((len(self.time_view),)),
                              color="0.3", linestyle="--")
        self.hereiam = self.whereami_ax.plot(self.time_view,
                                             numpy.zeros((len(self.time_view),)),
                                             'b-', linewidth=4)

    def plot_time_series(self, **kwargs):
        """ Plot a view on the timeseries. """
        # Set title and axis labels
        # time_series_type = self.time_series.__class__.__name__
        # self.ts_ax.set(title = time_series_type)
        # self.ts_ax.set(xlabel = "Time (%s)" % self.units)

        # This assumes shape => (time, space)
        step = self.scaling * self.peak_to_peak
        if step == 0:
            offset = 0.0
        else:  # NOTE: specifying step in arange is faster, but it fence-posts.
            offset = numpy.arange(0, self.nsrs) * step
        if hasattr(self.ts_ax, 'autoscale'):
            self.ts_ax.autoscale(enable=True, axis='both', tight=True)

        self.ts_ax.set_yticks(offset)
        self.ts_ax.set_yticklabels(self.labels, fontsize=10)
        # import pdb; pdb.set_trace()

        # Light gray guidelines
        self.ts_ax.plot([self.nsrs * [self.time[self.time_view[0]]],
                         self.nsrs * [self.time[self.time_view[-1]]]],
                        numpy.vstack(2 * (offset,)), "0.85")

        # Determine colors and linestyles for each variable of the Timeseries
        linestyle = ensure_list(kwargs.pop("linestyle", "-"))
        colors = kwargs.pop("linestyle", None)
        if colors is not None:
            colors = ensure_list(colors)
        if self.data.shape[1] > 1:
            linestyle = rotate_n_list_elements(linestyle, self.data.shape[1])
            if not isinstance(colors, list):
                colors = (rcParams['axes.prop_cycle']).by_key()['color']
            colors = rotate_n_list_elements(colors, self.data.shape[1])
        else:
            # If no color,
            # or a color sequence is given in the input
            # but there is only one variable to plot,
            # choose the black color
            if colors is None or len(colors) > 1:
                colors = ["k"]
            linestyle = linestyle[:1]

        # Determine the alpha value depending on the number of modes/samples of the Timeseries
        alpha = 1.0
        if len(self.data.shape) > 3 and self.data.shape[3] > 1:
            alpha /= self.data.shape[3]

        # Plot the timeseries per variable and sample
        self.ts_view = []
        for i_var in range(self.data.shape[1]):
            for ii in range(self.data.shape[3]):
                # Plot the timeseries
                self.ts_view.append(self.ts_ax.plot(self.time[self.time_view],
                                                    offset + self.data[self.time_view, i_var, :, ii],
                                                    alpha=alpha, color=colors[i_var], linestyle=linestyle[i_var],
                                                    **kwargs))

        self.hereiam[0].remove()
        self.hereiam = self.whereami_ax.plot(self.time_view,
                                             numpy.zeros((len(self.time_view),)),
                                             'b-', linewidth=4)

        pylab.draw()

    def show(self, block=True, **kwargs):
        """ Generate the interactive time-series figure. """
        time_series_type = self.time_series.__class__.__name__
        msg = "Generating an interactive time-series plot for %s"
        if isinstance(self.time_series, time_series_datatypes.TimeSeriesSurface):
            LOG.warning("Intended for region and sensors, not surfaces.")
        LOG.info(msg % time_series_type)

        # Make the figure:
        self.create_figure()

        # Selectors
        # self.add_mode_selector()

        # Sliders
        self.add_window_length_slider()
        self.add_scaling_slider()
        # self.add_time_slider()

        # time-view buttons
        self.add_step_back_button()
        self.add_step_forward_button()
        self.add_big_step_back_button()
        self.add_big_step_forward_button()
        self.add_start_button()
        self.add_end_button()

        # Plot timeseries
        self.plot_time_series()

        pylab.show(block=block, **kwargs)<|MERGE_RESOLUTION|>--- conflicted
+++ resolved
@@ -480,11 +480,8 @@
             self.ts_ax.autoscale(enable=True, axis='both', tight=True)
 
         self.ts_ax.set_yticks(offset)
-<<<<<<< HEAD
         self.ts_ax.set_yticklabels(self.labels[:-1], fontsize=10) #JC: fix labels error
-=======
         self.ts_ax.set_yticklabels(self.labels[:self.first_n], fontsize=10) #JC: fix labels error
->>>>>>> b3293118
         # import pdb; pdb.set_trace()
 
         # Light gray guidelines
