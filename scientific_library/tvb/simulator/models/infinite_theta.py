# -*- coding: utf-8 -*-
#
#
# TheVirtualBrain-Scientific Package. This package holds all simulators, and
# analysers necessary to run brain-simulations. You can use it stand alone or
# in conjunction with TheVirtualBrain-Framework Package. See content of the
# documentation-folder for more details. See also http://www.thevirtualbrain.org
#
# (c) 2012-2022, Baycrest Centre for Geriatric Care ("Baycrest") and others
#
# This program is free software: you can redistribute it and/or modify it under the
# terms of the GNU General Public License as published by the Free Software Foundation,
# either version 3 of the License, or (at your option) any later version.
# This program is distributed in the hope that it will be useful, but WITHOUT ANY
# WARRANTY; without even the implied warranty of MERCHANTABILITY or FITNESS FOR A
# PARTICULAR PURPOSE.  See the GNU General Public License for more details.
# You should have received a copy of the GNU General Public License along with this
# program.  If not, see <http://www.gnu.org/licenses/>.
#
#
#   CITATION:
# When using The Virtual Brain for scientific publications, please cite it as follows:
#
#   Paula Sanz Leon, Stuart A. Knock, M. Marmaduke Woodman, Lia Domide,
#   Jochen Mersmann, Anthony R. McIntosh, Viktor Jirsa (2013)
#       The Virtual Brain: a simulator of primate brain network dynamics.
#   Frontiers in Neuroinformatics (7:10. doi: 10.3389/fninf.2013.00010)

"""
   A family of mean field models of infinite populations of all-to-all coupled
   quadratic integrate and fire neurons (theta-neurons).

.. moduleauthor:: Jan Fousek <jan.fousek@univ-amu.fr>, Giovanni Rabuffo <giovanni.rabuffo@univ-amu.fr>
"""

from tvb.simulator.models.base import Model
from tvb.basic.neotraits.api import NArray, List, Range, Final

import numpy


class MontbrioPazoRoxin(Model):
    r"""
    2D model describing the Ott-Antonsen reduction of infinite all-to-all
    coupled QIF neurons (Theta-neurons) as in [Montbrio_Pazo_Roxin_2015]_.

    The two state variables :math:`r` and :math:`V` represent the average
    firing rate and the average membrane potential of our QIF neurons.

    The equations of the infinite QIF 2D population model read

    .. math::
            \dot{r} &= 1/\tau (\Delta/(\pi \tau) + 2 V r)\\
            \dot{V} &= 1/\tau (V^2 - \tau^2 \pi^2 r^2 + \eta + J \tau r + I)
    
    Input from the network enters in the :math:`V` variable as 
    :math:`1/\tau(c_r C_r + c_v C_V)` where C is the incomming coupling. In 
    other words, depending on the parameters :math:`c_r`, :math:`c_v` we couple
    the neural masses via the firing rate and/or the membrane potential.
    
    .. [Montbrio_Pazo_Roxin_2015] Montbrió, E., Pazó, D., & Roxin, A. (2015). Macroscopic description for networks of spiking neurons. *Physical Review X*, 5(2), 021028.
    """

    # Define traited attributes for this model, these represent possible kwargs.

    tau = NArray(
        label=r":math:`\tau`",
        default=numpy.array([1.0]),
        domain=Range(lo=0.001, hi=15.0, step=0.01),
        doc="""Characteristic time""",
    )

    I = NArray(
        label=":math:`I_{ext}`",
        default=numpy.array([0.0]),
        domain=Range(lo=-10.0, hi=10.0, step=0.01),
        doc="""External Current""",
    )

    Delta = NArray(
        label=r":math:`\Delta`",
        default=numpy.array([1.0]),
        domain=Range(lo=0.0, hi=10.0, step=0.01),
        doc="""Mean heterogeneous noise""",
    )

    J = NArray(
        label=":math:`J`",
        default=numpy.array([15.0]),
        domain=Range(lo=-25.0, hi=25.0, step=0.0001),
        doc="""Mean Synaptic weight.""",
    )

    eta = NArray(
        label=r":math:`\eta`",
        default=numpy.array([-5.0]),
        domain=Range(lo=-10.0, hi=10.0, step=0.0001),
        doc="""Constant parameter to scale the rate of feedback from the
            firing rate variable to itself""",
    )

    Gamma = NArray(
        label=r":math:`\Gamma`",
        default=numpy.array([0.]),
        domain=Range(lo=0., hi=10.0, step=0.01),
        doc="""Half-width of synaptic weight distribution""",
    )

    cr = NArray(
        label=":math:`cr`",
        default=numpy.array([1.]),
        domain=Range(lo=0., hi=1, step=0.1),
        doc="""It is the weight on Coupling through variable r.""",
    )

    cv = NArray(
        label=":math:`cv`",
        default=numpy.array([0.]),
        domain=Range(lo=0., hi=1, step=0.1),
        doc="""It is the weight on Coupling through variable V.""",
    )

    # Informational attribute, used for phase-plane and initial()
    state_variable_range = Final(
        label="State Variable ranges [lo, hi]",
        default={"r": numpy.array([0., 2.0]),
                 "V": numpy.array([-2.0, 1.5])},
        doc="""Expected ranges of the state variables for initial condition generation and phase plane setup.""",
    )

    state_variable_boundaries = Final(
        label="State Variable boundaries [lo, hi]",
        default={
            "r": numpy.array([0.0, numpy.inf])
        },
    )

    # TODO should match cvars below..
    coupling_terms = Final(
        label="Coupling terms",
        # how to unpack coupling array
        default=["Coupling_Term_r", "Coupling_Term_V"]
    )

    state_variable_dfuns = Final(
        label="Drift functions",
        default={
            "r": "1/tau * ( Delta / (pi * tau) + 2 * V * r)",
            "V": "1/tau * ( V*V - pi*pi*tau*tau*r*r + eta + J * tau * r + I + cr * Coupling_Term_r + cv * Coupling_Term_V)"
        }
    )

    variables_of_interest = List(
        of=str,
        label="Variables or quantities available to Monitors",
        choices=("r", "V"),
        default=("r", "V"),
        doc="The quantities of interest for monitoring for the Infinite QIF 2D oscillator.",
    )

    parameter_names = List(
        of=str,
        label="List of parameters for this model",
        default='tau Delta eta J I cr cv'.split())

    state_variables = ('r', 'V')
    _nvar = 2
    # Cvar is the coupling variable. 
    cvar = numpy.array([0, 1], dtype=numpy.int32)
    # Stvar is the variable where stimulus is applied.
    stvar = numpy.array([1], dtype=numpy.int32)
<<<<<<< HEAD
    
    def dfun(self, state_variables, coupling, local_coupling=0.0, time=0.0):
=======

    def dfun(self, state_variables, coupling, local_coupling=0.0):
>>>>>>> 7b03ea55
        r, V = state_variables

        # [State_variables, nodes]
        I = self.I
        Delta = self.Delta
        Gamma = self.Gamma
        eta = self.eta
        tau = self.tau
        J = self.J
        cr = self.cr
        cv = self.cv

        Coupling_Term_r = coupling[0, :]  # This zero refers to the first element of cvar (r in this case)
        Coupling_Term_V = coupling[1, :]  # This zero refers to the second element of cvar (V in this case)

        derivative = numpy.empty_like(state_variables)

        derivative[0] = 1 / tau * (Delta / (numpy.pi * tau) + 2 * V * r)
        derivative[1] = 1 / tau * (
                    V ** 2 - numpy.pi ** 2 * tau ** 2 * r ** 2 + eta + J * tau * r + I + cr * Coupling_Term_r + cv * Coupling_Term_V)

        return derivative


class CoombesByrne(Model):
    r"""
    4D model describing the Ott-Antonsen reduction of infinite all-to-all
    coupled QIF neurons (Theta-neurons) as in [Coombes_Byrne_2019]_.
    
    Note: the original equations describe the dynamics of the Kuramoto parameter 
    :math:`Z`. Using the conformal transformation 
    :math:`Z=(1-W^\star)/(1+W^\star)` and :math:`W= \pi r + i V`, 
    we express the system dynamics in terms of two state variables :math:`r` 
    and :math:`V` representing the average firing rate and the average membrane 
    potential of our QIF neurons. The conductance variable and its derivative 
    are :math:`g` and :math:`q`.

    The equations of the model read
    
    .. math::
            \dot{r} &= \Delta/\pi + 2 V r - g r^2 \\
            \dot{V} &= V^2 - \pi^2 r^2 + \eta + (v_{syn} - V) g \\
            \dot{g} &= \alpha q  \\
            \dot{q} &= \alpha (\kappa \pi r - g - 2 q)
            
    .. [Coombes_Byrne_2019] Coombes, S., & Byrne, Á. (2019). Next generation neural mass models. In *Nonlinear Dynamics in Computational Neuroscience* (pp. 1-16). Springer, Cham.
            
    """

    # Define traited attributes for this model, these represent possible kwargs.

    Delta = NArray(
        label=r":math:`\Delta`",
        default=numpy.array([0.5]),
        domain=Range(lo=0.0, hi=10.0, step=0.01),
        doc="""Half-width of heterogeneous noise distribution""",
    )

    alpha = NArray(
        label=r":math:`\alpha`",
        default=numpy.array([0.95]),
        domain=Range(lo=0.0, hi=10.0, step=0.01),
        doc="""Parameter of the alpha-function""",
    )

    v_syn = NArray(
        label=":math:`v_{syn}`",
        default=numpy.array([-10.0]),
        domain=Range(lo=-20.0, hi=0.0, step=0.01),
        doc="""QIF membrane reversal potential""",
    )

    k = NArray(
        label=":math:`k`",
        default=numpy.array([1.]),
        domain=Range(lo=0., hi=5.0, step=0.01),
        doc="""Local coupling strength""",
    )

    eta = NArray(
        label=r":math:`\eta`",
        default=numpy.array([20.0]),
        domain=Range(lo=-10.0, hi=10.0, step=0.0001),
        doc="""Constant parameter to scale the rate of feedback from the
            firing rate variable to itself""",
    )

    # Informational attribute, used for phase-plane and initial()
    state_variable_range = Final(
        label="State Variable ranges [lo, hi]",
        default={
            "r": numpy.array([0., 6.]),
            "V": numpy.array([-10., 10.]),
            "g": numpy.array([1., 2.]),
            "q": numpy.array([-0.5, 0.7])
        },
        doc="""Expected ranges of the state variables for initial condition generation and phase plane setup.""",
    )

    state_variable_boundaries = Final(
        label="State Variable boundaries [lo, hi]",
        default={
            "r": numpy.array([0.0, numpy.inf])
        },
    )

    variables_of_interest = List(
        of=str,
        label="Variables or quantities available to Monitors",
        choices=("r", "V", "g", "q"),
        default=("r", "V"),
        doc="The quantities of interest for monitoring for the Infinite QIF 2D oscillator.",
    )

    state_variables = ('r', 'V', 'g', 'q')
    _nvar = 4
    # Cvar is the coupling variable. 
<<<<<<< HEAD
    cvar = numpy.array([0,1,2,3], dtype=numpy.int32)
    
    def dfun(self, state_variables, coupling, local_coupling=0.0, time=0.0):
=======
    cvar = numpy.array([0, 1, 2, 3], dtype=numpy.int32)

    def dfun(self, state_variables, coupling, local_coupling=0.0):
>>>>>>> 7b03ea55
        r, V, g, q = state_variables

        # [State_variables, nodes]
        Delta = self.Delta
        k = self.k
        v_syn = self.v_syn
        eta = self.eta
        alpha = self.alpha

        Coupling_Term_r = coupling[0, :]  # This zero refers to the first element of cvar (r in this case)

        derivative = numpy.empty_like(state_variables)

        derivative[0] = Delta / numpy.pi + 2 * V * r - g * r
        derivative[1] = V ** 2 - numpy.pi ** 2 * r ** 2 + eta + (v_syn - V) * g + Coupling_Term_r
        derivative[2] = alpha * (q)
        derivative[3] = alpha * (k * numpy.pi * r - g - 2 * q)

        return derivative


class CoombesByrne2D(Model):
    r"""
    2D model describing the Ott-Antonsen reduction of infinite all-to-all coupled 
    QIF neurons (Theta-neurons) as in [Coombes_Byrne_2019]_.

    The two state variables :math:`r` and :math:`V` represent the average firing 
    rate and the average membrane potential of our QIF neurons. The conductance 
    :math:`g` is not dynamical and proportional to :math:`r`.

    The equations of the model read
    
    .. math::
            \dot{r} &= \Delta/\pi + 2 V r - g r^2\\
            \dot{V} &= V^2 - \pi^2 r^2 + \eta + (v_{syn} - V) g \\
            g &= \kappa \pi r
    .. [Coombes_Byrne_2019] Coombes, S., & Byrne, Á. (2019). Next generation neural mass models. In *Nonlinear Dynamics in Computational Neuroscience* (pp. 1-16). Springer, Cham.

    """

    # Define traited attributes for this model, these represent possible kwargs.

    Delta = NArray(
        label=r":math:`\Delta`",
        default=numpy.array([1.]),
        domain=Range(lo=0.0, hi=10.0, step=0.01),
        doc="""Half-width of heterogeneous noise distribution""",
    )

    v_syn = NArray(
        label=":math:`v_syn`",
        default=numpy.array([-4.0]),
        domain=Range(lo=-20.0, hi=0.0, step=0.01),
        doc="""QIF membrane reversal potential""",
    )

    k = NArray(
        label=":math:`k`",
        default=numpy.array([1.]),
        domain=Range(lo=0., hi=5.0, step=0.01),
        doc="""Local coupling strength""",
    )

    eta = NArray(
        label=r":math:`\eta`",
        default=numpy.array([2.0]),
        domain=Range(lo=-10.0, hi=10.0, step=0.0001),
        doc="""Constant parameter to scale the rate of feedback from the
            firing rate variable to itself""",
    )

    # Informational attribute, used for phase-plane and initial()
    state_variable_range = Final(
        label="State Variable ranges [lo, hi]",
        default={"r": numpy.array([0., 2.0]),
                 "V": numpy.array([-2.0, 1.5])},
        doc="""Expected ranges of the state variables for initial condition generation and phase plane setup.""",
    )

    state_variable_boundaries = Final(
        label="State Variable boundaries [lo, hi]",
        default={
            "r": numpy.array([0.0, numpy.inf])
        },
    )

    variables_of_interest = List(
        of=str,
        label="Variables or quantities available to Monitors",
        choices=("r", "V"),
        default=("r", "V"),
        doc="The quantities of interest for monitoring for the Infinite QIF 2D oscillator.",
    )

    state_variables = ('r', 'V')
    _nvar = 2
    # Cvar is the coupling variable. 
<<<<<<< HEAD
    cvar = numpy.array([0,1], dtype=numpy.int32)
    
    def dfun(self, state_variables, coupling, local_coupling=0.0, time=0.0):
=======
    cvar = numpy.array([0, 1], dtype=numpy.int32)

    def dfun(self, state_variables, coupling, local_coupling=0.0):
>>>>>>> 7b03ea55
        r, V = state_variables

        # [State_variables, nodes]
        Delta = self.Delta
        k = self.k
        v_syn = self.v_syn
        eta = self.eta

        Coupling_Term_r = coupling[0, :]  # This zero refers to the first element of cvar (r in this case)

        derivative = numpy.empty_like(state_variables)

        derivative[0] = Delta / numpy.pi + 2 * V * r - k * numpy.pi * r ** 2
        derivative[1] = V ** 2 - numpy.pi ** 2 * r ** 2 + eta + (v_syn - V) * k * numpy.pi * r + Coupling_Term_r

        return derivative


class GastSchmidtKnosche_SD(Model):
    r"""
    4D model describing the Ott-Antonsen reduction of infinite all-to-all 
    coupled QIF neurons (Theta-neurons) with Synaptic Depression adaptation 
    mechanisms [Gastetal_2020]_.

    The two state variables :math:`r` and :math:`V` represent the average firing rate and 
    the average membrane potential of our QIF neurons.
    :math:`A` and :math:`B` are respectively the adaptation variable and its derivative.

    The equations of the infinite QIF 2D population model read
    
    .. math::
            \dot{r} &= 1/\tau (\Delta/(\pi \tau) + 2 V r)\\
            \dot{V} &= 1/\tau (V^2 - \tau^2 \pi^2 r^2 + \eta + J \tau r (1 - A) + I)\\ 
            \dot{A} &= 1/\tau_A (B)\\
            \dot{B} &= 1/\tau_A (-2 B - A + \alpha  r) \\

    .. [Gastetal_2020] Gast, R., Schmidt, H., & Knösche, T. R. (2020). A mean-field description of bursting dynamics in spiking neural networks with short-term adaptation. *Neural Computation*, 32(9), 1615-1634.
    """

    # Define traited attributes for this model, these represent possible kwargs.

    tau = NArray(
        label=r":math:`\tau`",
        default=numpy.array([1.0]),
        domain=Range(lo=0., hi=15.0, step=0.01),
        doc="""Characteristic time""",
    )

    tau_A = NArray(
        label=r":math:`\tau_A`",
        default=numpy.array([10.0]),
        domain=Range(lo=0., hi=15.0, step=0.01),
        doc="""Adaptation time scale""",
    )

    alpha = NArray(
        label=r":math:`\alpha`",
        default=numpy.array([0.5]),
        domain=Range(lo=0.0, hi=1.0, step=0.1),
        doc="""adaptation rate""",
    )

    I = NArray(
        label=":math:`I_{ext}`",
        default=numpy.array([0.0]),
        domain=Range(lo=-10.0, hi=10.0, step=0.01),
        doc="""External homogeneous current""",
    )

    Delta = NArray(
        label=r":math:`\Delta`",
        default=numpy.array([2.0]),
        domain=Range(lo=0.0, hi=10.0, step=0.01),
        doc="""Half-width of heterogeneous noise distribution""",
    )

    J = NArray(
        label=":math:`J`",
        default=numpy.array([21.2132]),
        domain=Range(lo=-25.0, hi=25.0, step=0.01),
        doc="""Synaptic weight""",
    )

    eta = NArray(
        label=r":math:`\eta`",
        default=numpy.array([-6.]),
        domain=Range(lo=-10.0, hi=10.0, step=0.0001),
        doc="""Mean of heterogeneous noise distribution""",
    )

    cr = NArray(
        label=":math:`cr`",
        default=numpy.array([1.]),
        domain=Range(lo=0., hi=1, step=0.1),
        doc="""It is the weight on Coupling through variable r.""",
    )

    cv = NArray(
        label=":math:`cv`",
        default=numpy.array([0.]),
        domain=Range(lo=0., hi=1, step=0.1),
        doc="""It is the weight on Coupling through variable V.""",
    )

    # Informational attribute, used for phase-plane and initial()
    state_variable_range = Final(
        label="State Variable ranges [lo, hi]",
        default={"r": numpy.array([0.0, 4]),
                 "V": numpy.array([-3.0, 0.3]),
                 "A": numpy.array([0.0, 0.4]),
                 "B": numpy.array([-0.2, 0.3])},
        doc="""Expected ranges of the state variables for initial condition generation and phase plane setup.""",
    )

    state_variable_boundaries = Final(
        label="State Variable boundaries [lo, hi]",
        default={
            "r": numpy.array([0.0, numpy.inf])
        },
    )

    variables_of_interest = List(
        of=str,
        label="Variables or quantities available to Monitors",
        choices=("r", "V", "A", "B"),
        default=("r", "V"),
        doc="The quantities of interest for monitoring for the Infinite QIF 2D oscillator.",
    )

    state_variables = ('r', 'V', 'A', 'B')
    _nvar = 4
    # Cvar is the coupling variable. 
<<<<<<< HEAD
    cvar = numpy.array([0,1,2,3], dtype=numpy.int32)
    
    def dfun(self, state_variables, coupling, local_coupling=0.0, time=0.0):
=======
    cvar = numpy.array([0, 1, 2, 3], dtype=numpy.int32)

    def dfun(self, state_variables, coupling, local_coupling=0.0):
>>>>>>> 7b03ea55
        r, V, A, B = state_variables

        # [State_variables, nodes]
        I = self.I
        Delta = self.Delta
        eta = self.eta
        J = self.J
        alpha = self.alpha
        cr = self.cr
        cv = self.cv
        alpha = self.alpha
        tau_A = self.tau_A
        tau = self.tau

        Coupling_Term_r = coupling[0, :]  # This zero refers to the first element of cvar (r in this case)
        Coupling_Term_V = coupling[1, :]  # This one refers to the second element of cvar (V in this case)

        derivative = numpy.empty_like(state_variables)

        derivative[0] = 1 / tau * (Delta / (numpy.pi * tau) + 2 * V * r)
        derivative[1] = 1 / tau * (V ** 2 - numpy.pi ** 2 * tau ** 2 * r ** 2 + eta + J * tau * r * (
                    1 - A) + I + cr * Coupling_Term_r + cv * Coupling_Term_V)
        derivative[2] = 1 / tau_A * (B)
        derivative[3] = 1 / tau_A * (- 2 * B - A + alpha * r)

        return derivative


class GastSchmidtKnosche_SF(Model):
    r"""
    4D model describing the Ott-Antonsen reduction of infinite all-to-all coupled QIF neurons (Theta-neurons) with Spike-Frequency adaptation mechanisms [Gastetal_2020]_.

    The two state variables :math:`r` and :math:`V` represent the average firing rate and 
    the average membrane potential of our QIF neurons.
    :math:`A` and :math:`B` are respectively the adaptation variable and its derivative.

    The equations of the infinite QIF 2D population model read
    
    .. math::
            \dot{r} &= 1/\tau (\Delta/(\pi \tau) + 2 V r)\\
            \dot{V} &= 1/\tau (V^2 - \tau^2 \pi^2 r^2 + \eta + J \tau r - A + I)\\ 
            \dot{A} &= 1/\tau_A (B)\\
            \dot{B} &= 1/\tau_A (-2 B - A + \alpha r) \\
    .. [Gastetal_2020]	Gast, R., Schmidt, H., & Knösche, T. R. (2020). A mean-field description of bursting dynamics in spiking neural networks with short-term adaptation. Neural Computation, 32(9), 1615-1634.
    """

    # Define traited attributes for this model, these represent possible kwargs.

    tau = NArray(
        label=r":math:`\tau`",
        default=numpy.array([1.0]),
        domain=Range(lo=0., hi=15.0, step=0.01),
        doc="""Characteristic time""",
    )

    tau_A = NArray(
        label=r":math:`\tau_A`",
        default=numpy.array([10.0]),
        domain=Range(lo=0., hi=15.0, step=0.01),
        doc="""Adaptation time scale""",
    )

    alpha = NArray(
        label=r":math:`\alpha`",
        default=numpy.array([10.]),
        domain=Range(lo=0.0, hi=1.0, step=0.1),
        doc="""adaptation rate""",
    )

    I = NArray(
        label=":math:`I_{ext}`",
        default=numpy.array([0.0]),
        domain=Range(lo=-10.0, hi=10.0, step=0.01),
        doc="""External homogeneous current""",
    )

    Delta = NArray(
        label=r":math:`\Delta`",
        default=numpy.array([2.0]),
        domain=Range(lo=0.0, hi=10.0, step=0.01),
        doc="""Half-width of heterogeneous noise distribution""",
    )

    J = NArray(
        label=":math:`J`",
        default=numpy.array([21.2132]),
        domain=Range(lo=-25.0, hi=25.0, step=0.01),
        doc="""Synaptic weight""",
    )

    eta = NArray(
        label=r":math:`\eta`",
        default=numpy.array([1.]),
        domain=Range(lo=-10.0, hi=10.0, step=0.0001),
        doc="""Mean of heterogeneous noise distribution""",
    )

    cr = NArray(
        label=":math:`cr`",
        default=numpy.array([1.]),
        domain=Range(lo=0., hi=1, step=0.1),
        doc="""It is the weight on Coupling through variable r.""",
    )

    cv = NArray(
        label=":math:`cv`",
        default=numpy.array([0.]),
        domain=Range(lo=0., hi=1, step=0.1),
        doc="""It is the weight on Coupling through variable V.""",
    )

    # Informational attribute, used for phase-plane and initial()
    state_variable_range = Final(
        label="State Variable ranges [lo, hi]",
        default={"r": numpy.array([0., 2.0]),
                 "V": numpy.array([-2.0, 1.5]),
                 "A": numpy.array([-1., 1.0]),
                 "B": numpy.array([-1.0, 1.0])},
        doc="""Expected ranges of the state variables for initial condition generation and phase plane setup.""",
    )

    state_variable_boundaries = Final(
        label="State Variable boundaries [lo, hi]",
        default={
            "r": numpy.array([0.0, numpy.inf])
        },
    )

    variables_of_interest = List(
        of=str,
        label="Variables or quantities available to Monitors",
        choices=("r", "V", "A", "B"),
        default=("r", "V"),
        doc="The quantities of interest for monitoring for the Infinite QIF 2D oscillator.",
    )

    state_variables = ('r', 'V', 'A', 'B')
    _nvar = 4
    # Cvar is the coupling variable. 
<<<<<<< HEAD
    cvar = numpy.array([0,1,2,3], dtype=numpy.int32)
    
    def dfun(self, state_variables, coupling, local_coupling=0.0, time=0.0):
=======
    cvar = numpy.array([0, 1, 2, 3], dtype=numpy.int32)

    def dfun(self, state_variables, coupling, local_coupling=0.0):
>>>>>>> 7b03ea55
        r, V, A, B = state_variables

        # [State_variables, nodes]
        I = self.I
        Delta = self.Delta
        eta = self.eta
        J = self.J
        alpha = self.alpha
        cr = self.cr
        cv = self.cv
        alpha = self.alpha
        tau_A = self.tau_A
        tau = self.tau

        Coupling_Term_r = coupling[0, :]  # This zero refers to the first element of cvar (r in this case)
        Coupling_Term_V = coupling[1, :]  # This one refers to the second element of cvar (V in this case)

        derivative = numpy.empty_like(state_variables)

        derivative[0] = 1 / tau * (Delta / (numpy.pi * tau) + 2 * V * r)
        derivative[1] = 1 / tau * (
                    V ** 2 - numpy.pi ** 2 * tau ** 2 * r ** 2 + eta + J * tau * r + I - A + cr * Coupling_Term_r + cv * Coupling_Term_V)
        derivative[2] = 1 / tau_A * (B)
        derivative[3] = 1 / tau_A * (- 2 * B - A + alpha * r)

        return derivative


class DumontGutkin(Model):
    r"""
    8D model describing the Ott-Antonsen reduction of infinite all-to-all 
    coupled QIF Excitatory E and Inhibitory I Theta-neurons with local synaptic 
    dynamics [DumontGutkin2019]_.

    State variables :math:`r` and :math:`V` represent the average firing rate and 
    the average membrane potential of our QIF neurons. 
    The neural masses are coupled through the firing rate of :math:`E_i` population from node i-th into :math:`E_j` and :math:`I_j` subpopulations in node j-th.

    The equations of the excitatory infinite QIF 4D population model read (similar for inhibitory):
    
    .. math::
            \dot{r} &= 1/\tau (\Delta/(\pi \tau) + 2 V r)\\
            \dot{V} &= 1/\tau (V^2 + \eta + \gamma I - \tau^2 \pi^2 r^2 + \tau g - \tau s)\\
            \dot{g} &= 1/\tau_s (-g + J_ r)\\
            \dot{s} &= 1/\tau_s (-s) \\

    .. [DumontGutkin2019] Dumont, G., & Gutkin, B. (2019). Macroscopic phase resetting-curves determine oscillatory coherence and signal transfer in inter-coupled neural circuits. PLoS computational biology, 15(5), e1007019.
    """

    # Define traited attributes for this model, these represent possible kwargs.
    I_e = NArray(
        label=":math:`I_{ext_e}`",
        default=numpy.array([0.0]),
        domain=Range(lo=-10.0, hi=10.0, step=0.01),
        doc="""External homogeneous current on excitatory population""",
    )

    Delta_e = NArray(
        label=r":math:`\Delta_e`",
        default=numpy.array([1.0]),
        domain=Range(lo=0.0, hi=10.0, step=0.01),
        doc="""Half-width of heterogeneous noise distribution over excitatory population""",
    )

    eta_e = NArray(
        label=r":math:`\eta_e`",
        default=numpy.array([-5.0]),
        domain=Range(lo=-10.0, hi=10.0, step=0.0001),
        doc="""Mean heterogeneous current on excitatory population""",
    )

    tau_e = NArray(
        label=r":math:`\tau_e`",
        default=numpy.array([10.0]),
        domain=Range(lo=0., hi=15.0, step=0.01),
        doc="""Characteristic time of excitatory population""",
    )

    I_i = NArray(
        label=":math:`I_{ext_i}`",
        default=numpy.array([0.0]),
        domain=Range(lo=-10.0, hi=10.0, step=0.01),
        doc="""External current on inhibitory population""",
    )

    Delta_i = NArray(
        label=r":math:`\Delta_i`",
        default=numpy.array([1.0]),
        domain=Range(lo=0.0, hi=10.0, step=0.01),
        doc="""Half-width of heterogeneous noise distribution over inhibitory population""",
    )

    eta_i = NArray(
        label=r":math:`\eta_i`",
        default=numpy.array([-5.0]),
        domain=Range(lo=-10.0, hi=10.0, step=0.0001),
        doc="""Mean heterogeneous current on inhibitory population""",
    )
    tau_i = NArray(
        label=r":math:`\tau_i`",
        default=numpy.array([10.0]),
        domain=Range(lo=0., hi=15.0, step=0.01),
        doc="""Characteristic time of inhibitory population""",
    )

    tau_s = NArray(
        label=r":math:`\tau_s`",
        default=numpy.array([1.0]),
        domain=Range(lo=0.0, hi=15.0, step=0.01),
        doc="""Synaptic time constant""",
    )

    J_ee = NArray(
        label=":math:`J_{ee}`",
        default=numpy.array([0.0]),
        domain=Range(lo=-25.0, hi=25.0, step=0.0001),
        doc="""Synaptic weight e-->e""",
    )

    J_ei = NArray(
        label=":math:`J_{ei}`",
        default=numpy.array([10.0]),
        domain=Range(lo=-25.0, hi=25.0, step=0.0001),
        doc="""Synaptic weight i-->e""",
    )

    J_ie = NArray(
        label=":math:`J_{ie}`",
        default=numpy.array([0.0]),
        domain=Range(lo=-25.0, hi=25.0, step=0.0001),
        doc="""Synaptic weight e-->i""",
    )

    J_ii = NArray(
        label=":math:`J_{ii}`",
        default=numpy.array([15.0]),
        domain=Range(lo=-25.0, hi=25.0, step=0.0001),
        doc="""Synaptic weight i-->i""",
    )

    Gamma = NArray(
        label=r":math:`\Gamma`",
        default=numpy.array([5.0]),
        domain=Range(lo=0., hi=10., step=0.1),
        doc="""Ratio of excitatory VS inhibitory global couplings G_ie/G_ee .""",
    )

    # Informational attribute, used for phase-plane and initial()
    state_variable_range = Final(
        label="State Variable ranges [lo, hi]",
        default={"r_e": numpy.array([0., 2.0]),
                 "V_e": numpy.array([-2.0, 1.5]),
                 "s_ee": numpy.array([-1.0, 1.0]),
                 "s_ei": numpy.array([-1.0, 1.0]),
                 "r_i": numpy.array([0., 2.0]),
                 "V_i": numpy.array([-2.0, 1.5]),
                 "s_ie": numpy.array([-1.0, 1.0]),
                 "s_ii": numpy.array([-1.0, 1.0])},
        doc="""Expected ranges of the state variables for initial condition generation and phase plane setup.""",
    )

    state_variable_boundaries = Final(
        label="State Variable boundaries [lo, hi]",
        default={
            "r_e": numpy.array([0.0, numpy.inf]),
            "r_i": numpy.array([0.0, numpy.inf])
        },
    )

    variables_of_interest = List(
        of=str,
        label="Variables or quantities available to Monitors",
        choices=("r_e", "V_e", "s_ee", "s_ei", "r_i", "V_i", "s_ie", "s_ii"),
        default=("r_e", "V_e", "s_ee", "s_ei", "r_i", "V_i", "s_ie", "s_ii"),
        doc="The quantities of interest for monitoring for the Infinite QIF 2D oscillator.",
    )

    state_variables = ('r_e', 'V_e', 's_ee', 's_ei', 'r_i', 'V_i', 's_ie', 's_ii')
    _nvar = 8
    # Cvar is the coupling variable. 
<<<<<<< HEAD
    cvar = numpy.array([0,1,4,5], dtype=numpy.int32)
    
    def dfun(self, state_variables, coupling, local_coupling=0.0, time=0.0):
=======
    cvar = numpy.array([0, 1, 4, 5], dtype=numpy.int32)

    def dfun(self, state_variables, coupling, local_coupling=0.0):
>>>>>>> 7b03ea55
        r_e, V_e, s_ee, s_ei, r_i, V_i, s_ie, s_ii = state_variables

        # [State_variables, nodes]
        Delta_e = self.Delta_e
        Delta_i = self.Delta_i
        tau_e = self.tau_e
        tau_i = self.tau_i
        tau_s = self.tau_s
        eta_e = self.eta_e
        eta_i = self.eta_i
        J_ee = self.J_ee
        J_ii = self.J_ii
        J_ei = self.J_ei
        J_ie = self.J_ie
        I_e = self.I_e
        I_i = self.I_i
        Gamma = self.Gamma

        Coupling_Term = coupling[0, :]  # This zero refers to the first element of cvar (r_e in this case)

        derivative = numpy.empty_like(state_variables)

        derivative[0] = 1 / tau_e * (Delta_e / (numpy.pi * tau_e) + 2 * V_e * r_e)
        derivative[1] = 1 / tau_e * (
                    V_e ** 2 + eta_e - tau_e ** 2 * numpy.pi ** 2 * r_e ** 2 + tau_e * s_ee - tau_e * s_ei + I_e)
        derivative[2] = 1 / tau_s * (- s_ee + J_ee * r_e + Coupling_Term)
        derivative[3] = 1 / tau_s * (- s_ei + J_ei * r_i)
        derivative[4] = 1 / tau_i * (Delta_i / (numpy.pi * tau_i) + 2 * V_i * r_i)
        derivative[5] = 1 / tau_i * (
                    V_i ** 2 + eta_i - tau_i ** 2 * numpy.pi ** 2 * r_i ** 2 + tau_i * s_ie - tau_i * s_ii + I_i)
        derivative[6] = 1 / tau_s * (- s_ie + J_ie * r_e + Gamma * Coupling_Term)
        derivative[7] = 1 / tau_s * (- s_ii + J_ii * r_i)

        return derivative<|MERGE_RESOLUTION|>--- conflicted
+++ resolved
@@ -169,13 +169,8 @@
     cvar = numpy.array([0, 1], dtype=numpy.int32)
     # Stvar is the variable where stimulus is applied.
     stvar = numpy.array([1], dtype=numpy.int32)
-<<<<<<< HEAD
-    
-    def dfun(self, state_variables, coupling, local_coupling=0.0, time=0.0):
-=======
 
     def dfun(self, state_variables, coupling, local_coupling=0.0):
->>>>>>> 7b03ea55
         r, V = state_variables
 
         # [State_variables, nodes]
@@ -293,15 +288,9 @@
     state_variables = ('r', 'V', 'g', 'q')
     _nvar = 4
     # Cvar is the coupling variable. 
-<<<<<<< HEAD
-    cvar = numpy.array([0,1,2,3], dtype=numpy.int32)
-    
-    def dfun(self, state_variables, coupling, local_coupling=0.0, time=0.0):
-=======
     cvar = numpy.array([0, 1, 2, 3], dtype=numpy.int32)
 
     def dfun(self, state_variables, coupling, local_coupling=0.0):
->>>>>>> 7b03ea55
         r, V, g, q = state_variables
 
         # [State_variables, nodes]
@@ -399,15 +388,9 @@
     state_variables = ('r', 'V')
     _nvar = 2
     # Cvar is the coupling variable. 
-<<<<<<< HEAD
-    cvar = numpy.array([0,1], dtype=numpy.int32)
-    
-    def dfun(self, state_variables, coupling, local_coupling=0.0, time=0.0):
-=======
     cvar = numpy.array([0, 1], dtype=numpy.int32)
 
     def dfun(self, state_variables, coupling, local_coupling=0.0):
->>>>>>> 7b03ea55
         r, V = state_variables
 
         # [State_variables, nodes]
@@ -540,15 +523,9 @@
     state_variables = ('r', 'V', 'A', 'B')
     _nvar = 4
     # Cvar is the coupling variable. 
-<<<<<<< HEAD
-    cvar = numpy.array([0,1,2,3], dtype=numpy.int32)
-    
-    def dfun(self, state_variables, coupling, local_coupling=0.0, time=0.0):
-=======
     cvar = numpy.array([0, 1, 2, 3], dtype=numpy.int32)
 
     def dfun(self, state_variables, coupling, local_coupling=0.0):
->>>>>>> 7b03ea55
         r, V, A, B = state_variables
 
         # [State_variables, nodes]
@@ -688,15 +665,9 @@
     state_variables = ('r', 'V', 'A', 'B')
     _nvar = 4
     # Cvar is the coupling variable. 
-<<<<<<< HEAD
-    cvar = numpy.array([0,1,2,3], dtype=numpy.int32)
-    
-    def dfun(self, state_variables, coupling, local_coupling=0.0, time=0.0):
-=======
     cvar = numpy.array([0, 1, 2, 3], dtype=numpy.int32)
 
     def dfun(self, state_variables, coupling, local_coupling=0.0):
->>>>>>> 7b03ea55
         r, V, A, B = state_variables
 
         # [State_variables, nodes]
@@ -877,15 +848,9 @@
     state_variables = ('r_e', 'V_e', 's_ee', 's_ei', 'r_i', 'V_i', 's_ie', 's_ii')
     _nvar = 8
     # Cvar is the coupling variable. 
-<<<<<<< HEAD
-    cvar = numpy.array([0,1,4,5], dtype=numpy.int32)
-    
-    def dfun(self, state_variables, coupling, local_coupling=0.0, time=0.0):
-=======
     cvar = numpy.array([0, 1, 4, 5], dtype=numpy.int32)
 
     def dfun(self, state_variables, coupling, local_coupling=0.0):
->>>>>>> 7b03ea55
         r_e, V_e, s_ee, s_ei, r_i, V_i, s_ie, s_ii = state_variables
 
         # [State_variables, nodes]
