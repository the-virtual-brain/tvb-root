--- conflicted
+++ resolved
@@ -151,18 +151,6 @@
         self.update_derived_parameters()
 
     def _numpy_dfun(self, state_variables, coupling, local_coupling=0.0):
-<<<<<<< HEAD
-        r"""
-        Equations taken from [DPA_2013]_ , page 11242
-
-        .. math::
-                 x_k       &=   w\,J_N \, S_k + I_o + J_N \mathbf\Gamma(S_k, S_j, u_{kj}),\\
-                 H(x_k)    &=  \dfrac{ax_k - b}{1 - \exp(-d(ax_k -b))},\\
-                 \dot{S}_k &= -\dfrac{S_k}{\tau_s} + (1 - S_k) \, H(x_k) \, \gamma
-
-        """
-=======
->>>>>>> fddb6c0e
         S = state_variables[0, :]
 
         c_0 = coupling[0, :]
