--- conflicted
+++ resolved
@@ -191,12 +191,6 @@
         x = numpy.ones((5, 4, 2))
         x[:, 0, ] = -x[:, 0, ]
         x[:, 1, ] = 2 * x[:, 1, ]
-<<<<<<< HEAD
-        x0 = numpy.array(x)
-        model = TestUpdateVariablesModel()
-        model.configure()
-=======
->>>>>>> 7ff048b2
         for integrator_class in INTEGRATORStoTEST:
             integrator = integrator_class()
             integrator.dt = dt
@@ -207,15 +201,12 @@
             except:
                 pass
             integrator.configure()
-<<<<<<< HEAD
-=======
             integrator.configure_boundaries(model)
             if model.has_nonint_vars:
                 integrator.reconfigure_boundaries_and_clamping_for_integration_state_variables(model)
             # Bound the whole of initial condition:
             x0 = numpy.copy(x)
             integrator.bound_and_clamp(x0)
->>>>>>> 7ff048b2
             # The integration will happen with TestUpdateVariablesModel methods:
             # a dfun that does nothing:
             # def dfun(self, state_variables, node_coupling, local_coupling=0.0):
