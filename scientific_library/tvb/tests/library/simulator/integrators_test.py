--- conflicted
+++ resolved
@@ -202,11 +202,7 @@
                 pass
             integrator.configure()
             integrator.configure_boundaries(model)
-<<<<<<< HEAD
-            if model.nvar - model.nintvar:
-=======
             if model.has_nonint_vars:
->>>>>>> 7ff048b2
                 integrator.reconfigure_boundaries_and_clamping_for_integration_state_variables(model)
             # Bound the whole of initial condition:
             x0 = numpy.copy(x)
