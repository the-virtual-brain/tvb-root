# -*- coding: utf-8 -*-
#
#
#  TheVirtualBrain-Scientific Package. This package holds all simulators, and
# analysers necessary to run brain-simulations. You can use it stand alone or
# in conjunction with TheVirtualBrain-Framework Package. See content of the
# documentation-folder for more details. See also http://www.thevirtualbrain.org
#
# (c) 2012-2022, Baycrest Centre for Geriatric Care ("Baycrest") and others
#
# This program is free software: you can redistribute it and/or modify it under the
# terms of the GNU General Public License as published by the Free Software Foundation,
# either version 3 of the License, or (at your option) any later version.
# This program is distributed in the hope that it will be useful, but WITHOUT ANY
# WARRANTY; without even the implied warranty of MERCHANTABILITY or FITNESS FOR A
# PARTICULAR PURPOSE.  See the GNU General Public License for more details.
# You should have received a copy of the GNU General Public License along with this
# program.  If not, see <http://www.gnu.org/licenses/>.
#
#
#   CITATION:
# When using The Virtual Brain for scientific publications, please cite it as follows:
#
#   Paula Sanz Leon, Stuart A. Knock, M. Marmaduke Woodman, Lia Domide,
#   Jochen Mersmann, Anthony R. McIntosh, Viktor Jirsa (2013)
#       The Virtual Brain: a simulator of primate brain network dynamics.
#   Frontiers in Neuroinformatics (7:10. doi: 10.3389/fninf.2013.00010)
#
#
import numpy
import numpy as np
import scipy.sparse as ss

from .backendtestbase import BaseTestSim
from tvb.simulator.backend.nb_mpr import NbMPRBackend
from tvb.simulator.lab import *


class TestNbSim(BaseTestSim):

    def _get_run_sim_chunked(self, print_source=False):
        template = '<%include file="nb-montbrio.py.mako"/>'
        content = dict(foo='bar')

        return NbMPRBackend().build_py_func(template, content, name='run_sim_tavg_chunked', print_source=print_source)

    def _random_network(self, N=300, density=0.1, low=5, high=250, speed=np.inf):
        weights = ss.random(N,N, density=density, format='lil')
        weights.setdiag(0)
        weights = weights.tocsr()
        lengths = weights.copy()
        lengths.data[:] = np.random.uniform(low=low, high=high, size=lengths.data.shape[0])

        N = weights.shape[0]
        conn = connectivity.Connectivity(
                weights=weights.A,
                tract_lengths=lengths.A,
                region_labels=np.array( [f'roi_{i}' for i in range(N)]), 
                centres=np.zeros(N),
                speed=np.r_[speed]
        )
        return conn

    def test_local_deterministic(self):
        dt = 0.01
        G = 0.

        sim = simulator.Simulator(
            model=models.MontbrioPazoRoxin(),
            coupling=coupling.Linear(a=np.array([G])),
            connectivity=self._random_network(),
            conduction_speed=np.inf,
            monitors=[
                monitors.Raw()
            ],
            integrator=integrators.HeunStochastic( # matching integrator
                dt=dt, 
                noise=noise.Additive(
                    nsig=np.array([0.0, 0.0]),
                    noise_seed=42
                )
            )
        ).configure()

        (pdq_t, pdq_d), = NbMPRBackend().run_sim(sim, nstep=1)
        (raw_t, raw_d), = sim.run(simulation_length=1)

        np.testing.assert_allclose(raw_d[0,:], pdq_d[0,:], rtol=1e-5)

    def test_local_deterministic_spatial(self):
        dt = 0.01
        G = 0.
        N=300

        sim = simulator.Simulator(
            model=models.MontbrioPazoRoxin(
                eta=np.random.uniform(
                    models.MontbrioPazoRoxin.eta.domain.lo,
                    models.MontbrioPazoRoxin.eta.domain.hi,
                    size=N
                )
            ),
            coupling=coupling.Linear(a=np.array([G])),
            connectivity=self._random_network(N),
            conduction_speed=np.inf,
            monitors=[
                monitors.Raw()
            ],
            integrator=integrators.HeunStochastic( # matching integrator
                dt=dt, 
                noise=noise.Additive(
                    nsig=np.array([0.0, 0.0]),
                    noise_seed=42
                )
            )
        ).configure()

        (pdq_t, pdq_d), = NbMPRBackend().run_sim(sim, nstep=1)
        (raw_t, raw_d), = sim.run(simulation_length=1)

        np.testing.assert_allclose(raw_d[0,:], pdq_d[0,:], rtol=1e-5)


    def test_local_stochastic(self):
        #run_sim = self._get_run_sim(print_source=True)
        dt = 0.01
        G = 0.

        sim = simulator.Simulator(
            model=models.MontbrioPazoRoxin(),
            coupling=coupling.Linear(a=np.array([G])),
            connectivity=self._random_network(),
            conduction_speed=np.inf,
            monitors=[
                monitors.Raw()
            ],
            integrator=integrators.HeunStochastic( 
                dt=dt, 
                noise=noise.Additive(
                    nsig=np.array([0.01, 0.02]),
                    noise_seed=42
                )
            )
        ).configure()

        sim_det = simulator.Simulator(
            model=models.MontbrioPazoRoxin(),
            coupling=coupling.Linear(a=np.array([G])),
            connectivity=self._random_network(),
            conduction_speed=np.inf,
            monitors=[
                monitors.Raw()
            ],
            integrator=integrators.HeunDeterministic( 
                dt=dt, 
            )
        ).configure()

        (pdq_t, pdq_d), = NbMPRBackend().run_sim(sim, nstep=200)

        (raw_t, raw_d), = sim.run(simulation_length=1)
        (raw_t_det, raw_d_det), = sim_det.run(simulation_length=1)
        r_tvb, V_tvb = raw_d[0,:,:,0]
        r_tvb_det, V_tvb_det = raw_d_det[0,:,:,0]
        r_pdq, V_pdq = pdq_d[0,:,:,0] 

        np.testing.assert_allclose(
                np.mean(r_tvb_det - r_tvb),
                np.mean(r_tvb_det - r_pdq),
                atol=1e-2 # zero mean doesn't play well with rtol
        )
        np.testing.assert_allclose(
                np.mean(V_tvb_det - V_tvb),
                np.mean(V_tvb_det - V_pdq),
                atol=1e-2
        )
        np.testing.assert_allclose(
                np.std(r_tvb_det - r_tvb), 
                np.std(r_tvb_det - r_pdq),
                rtol=1e-2
        )
        np.testing.assert_allclose(
                np.std(V_tvb_det - V_tvb),
                np.std(V_tvb_det - V_pdq),
                rtol=1e-2
        )

    def test_network_deterministic_nodelay(self):
        #run_sim = self._get_run_sim(print_source=True)
        dt = 0.01
        G = 0.8

        sim = simulator.Simulator(
            model=models.MontbrioPazoRoxin(),
            coupling=coupling.Linear(a=np.array([G])),
            connectivity=self._random_network(),
            conduction_speed=np.inf,
            monitors=[
                monitors.Raw()
            ],
            integrator=integrators.HeunStochastic( 
                dt=dt, 
                noise=noise.Additive(
                    nsig=np.array([0.0, 0.0]),
                    noise_seed=42
                )
            )
        ).configure()

<<<<<<< HEAD
        (pdq_t, pdq_d), = NbMPRBackend().run_sim(sim, nstep=1, compatibility_mode=True)
        r_pdq, V_pdq = pdq_d[0,:,:,0] 
=======
        with numpy.errstate(all='ignore'):
            r_pdq, V_pdq = run_sim(sim, nstep=1)

            np.testing.assert_allclose(sim.current_state[0,:,0], r_pdq[:,0])
            np.testing.assert_allclose(sim.current_state[1,:,0], V_pdq[:,0])
            r_pdq = r_pdq[:,1] # we include initial state, TVB doesn't
            V_pdq = V_pdq[:,1]
>>>>>>> f53b3ebb

            (raw_t, raw_d), = sim.run(simulation_length=1)
            r_tvb, V_tvb = raw_d[0, :, :, 0]

        np.testing.assert_allclose(r_tvb, r_pdq, rtol=1e-4)
        np.testing.assert_allclose(V_tvb, V_pdq, rtol=1e-4)
        
    def test_network_deterministic_delay(self):
        dt = 0.01
        G = 0.8
        speed=2.

        sim = simulator.Simulator(
            model=models.MontbrioPazoRoxin(),
            coupling=coupling.Linear(a=np.array([G])),
            connectivity=self._random_network(speed=speed),
            conduction_speed=speed,
            monitors=[
                monitors.Raw()
            ],
            integrator=integrators.HeunStochastic( 
                dt=dt, 
                noise=noise.Additive(
                    nsig=np.array([0.0, 0.0]),
                    noise_seed=42
                )
            )
        ).configure()

        (pdq_t, pdq_d), = NbMPRBackend().run_sim(sim, nstep=1, compatibility_mode=True)
        r_pdq, V_pdq = pdq_d[0,:,:,0] 

        (raw_t, raw_d), = sim.run(simulation_length=1)
        r_tvb, V_tvb = raw_d[0,:,:,0]

        np.testing.assert_allclose(r_tvb, r_pdq, rtol=1e-4)
        np.testing.assert_allclose(V_tvb, V_pdq, rtol=1e-4)

    def test_tavg_chunking(self):
        dt = 0.01
        G = 0.1
        speed=2.

        sim = simulator.Simulator(
            model=models.MontbrioPazoRoxin(),
            coupling=coupling.Linear(a=np.array([G])),
            connectivity=self._random_network(speed=speed),
            conduction_speed=speed,
            monitors=[
                monitors.TemporalAverage(period=1)
            ],
            integrator=integrators.HeunStochastic( 
                dt=dt, 
                noise=noise.Additive(
                    nsig=np.array([0.0, 0.0]),
                    noise_seed=42
                )
            )
        ).configure()

        (pdq_t, pdq_d), = NbMPRBackend().run_sim(sim, nstep=2000, chunksize=2000, compatibility_mode=True)
        r_pdq = pdq_d[:,0,:,0]
        V_pdq = pdq_d[:,1,:,0]
        (pdq_chu_t, pdq_chu_d), = NbMPRBackend().run_sim(sim, nstep=2000, chunksize=500, compatibility_mode=True)
        r_pdq_chu = pdq_d[:,0,:,0]
        V_pdq_chu = pdq_d[:,1,:,0]

        (raw_t, raw_d), = sim.run(simulation_length=20)
        r_tvb = raw_d[:,0,:,0]
        V_tvb = raw_d[:,1,:,0]

        np.testing.assert_allclose(pdq_t,raw_t)
        np.testing.assert_allclose(pdq_chu_t,raw_t)

        np.testing.assert_allclose(r_pdq, r_tvb, rtol=1e-3)
        np.testing.assert_allclose(V_pdq, V_tvb, rtol=1e-3)
        # think a bit about the tolerances...  TVB stores in floats, so that 
        # can accumulate. Might be a good idea to test agains history with 
        # double typed buffer.
        np.testing.assert_allclose(r_pdq_chu, r_tvb, rtol=1e-3)
        np.testing.assert_allclose(V_pdq_chu, V_tvb, rtol=1e-3)

    def test_stim(self):

        G = 0.525
        nsigma = 0.0
        conn_speed=2.

        conn = connectivity.Connectivity()
        conn.motif_all_to_all(number_of_regions=3)
        conn.speed = np.r_[conn_speed]
        conn.weights[:] = 0.
        conn.weights[0,1] = 1.
        conn.weights[1,2] = 1.
        conn.weights[2,0] = 1.
        conn.centres_spherical(number_of_regions=conn.number_of_regions)
        conn.create_region_labels(mode='alphabetic')

        conn.weights = conn.weights/np.max(conn.weights)
        np.fill_diagonal(conn.weights, 0.)
        conn.configure()

        weighting = np.zeros((conn.number_of_regions, ))
        weighting[[1]] = 5.0

        eqn_t = equations.PulseTrain(
            parameters={
                'onset': 50,
                'T': 10000.0 ,
                'tau': 10.0,
                'amp': 1.
            }
        )

        stimulus = patterns.StimuliRegion(
            temporal=eqn_t,
            connectivity=conn,
            weight=weighting)


        simulation_length = 150
        seed=42

        ic = np.zeros( (1, 2, 3, 1))
        ic[:,1,:,:] = -2.

        sim = simulator.Simulator(
            model=models.MontbrioPazoRoxin(
                eta   = np.r_[-5.0],
                J     = np.r_[15.],
                Delta = np.r_[1.],
            ),
            connectivity=conn,
            coupling=coupling.Linear(
                a=np.array([G])
            ),
            conduction_speed=conn_speed,
            integrator=integrators.HeunStochastic(
                dt=0.01,
                noise=noise.Additive(
                    nsig=np.array(
                        [nsigma,nsigma*2]
                    ),
                    noise_seed=seed)
            ),
            monitors=[
                monitors.Raw()
            ],
            initial_conditions=ic,
            stimulus=stimulus,
            simulation_length=simulation_length
        ).configure()

        (pdq_t, pdq_d), = NbMPRBackend().run_sim(sim, simulation_length=simulation_length, compatibility_mode=True)
        (raw_t, raw_d), = sim.run(simulation_length=simulation_length)

        np.testing.assert_allclose(raw_d, pdq_d, rtol=1e-4)


    def test_stim_chunked(self):
        G = 0.525
        nsigma = 0.0
        conn_speed=2.
        transient = 0

        conn = connectivity.Connectivity()
        conn.motif_all_to_all(number_of_regions=3)
        conn.speed = np.r_[conn_speed]
        conn.weights[:] = 0.
        conn.weights[0,1] = 1.
        conn.weights[1,2] = 1.
        conn.weights[2,0] = 1.
        conn.centres_spherical(number_of_regions=conn.number_of_regions)
        conn.create_region_labels(mode='alphabetic')

        conn.weights = conn.weights/np.max(conn.weights)
        np.fill_diagonal(conn.weights, 0.)
        conn.configure()

        weighting = np.zeros((conn.number_of_regions, ))
        weighting[[1]] = 5.0

        # temporary fix
        from tvb.basic.neotraits.api import Final, Attr
        class PulseTrain(equations.TemporalApplicableEquation):

            equation = Final(
                label="Pulse Train",
                default="where((var>onset)&(((var-onset) % T) < tau), amp, 0)"
            )

            parameters = Attr(
                field_type=dict,
                default=lambda: {"T": 42.0, "tau": 13.0, "amp": 1.0, "onset": 30.0},
                label="Pulse Train Parameters")
        eqn_t = PulseTrain(
            parameters={
                'onset': 50,
                'T': 10000.0 ,
                'tau': 10.0,
                'amp': 1.
            }
        )

        stimulus = patterns.StimuliRegion(
            temporal=eqn_t,
            connectivity=conn,
            weight=weighting)


        simulation_length = 150
        seed=42

        ic = np.zeros( (1, 2, 3, 1))
        ic[:,1,:,:] = -2.

        sim = simulator.Simulator(
            model=models.MontbrioPazoRoxin(
                eta   = np.r_[-5.0],
                J     = np.r_[15.],
                Delta = np.r_[1.],
            ),
            connectivity=conn,
            coupling=coupling.Linear(
                a=np.array([G])
            ),
            conduction_speed=conn_speed,
            integrator=integrators.HeunStochastic(
                dt=0.01,
                noise=noise.Additive(
                    nsig=np.array(
                        [nsigma,nsigma*2]
                    ),
                    noise_seed=seed)
            ),
            monitors=[
                monitors.TemporalAverage(period=1.0)
            ],
            initial_conditions=ic,
            stimulus=stimulus,
            simulation_length=simulation_length
        ).configure()


        (pdq_t, pdq_d), = NbMPRBackend().run_sim(sim, simulation_length=simulation_length, compatibility_mode=True, chunksize=5000)

        (tvb_t, tvb_d), = sim.run(simulation_length=simulation_length)

        np.testing.assert_allclose(tvb_d, pdq_d, rtol=1e-4)<|MERGE_RESOLUTION|>--- conflicted
+++ resolved
@@ -38,11 +38,11 @@
 
 class TestNbSim(BaseTestSim):
 
-    def _get_run_sim_chunked(self, print_source=False):
-        template = '<%include file="nb-montbrio.py.mako"/>'
-        content = dict(foo='bar')
-
-        return NbMPRBackend().build_py_func(template, content, name='run_sim_tavg_chunked', print_source=print_source)
+    #def get_run_sim_chunked(self, print_source=False):
+    #    template = '<%include file="nb-montbrio.py.mako"/>'
+    #    content = dict(foo='bar')
+
+    #    return NbMPRBackend().build_py_func(template, content, name='run_sim_tavg_chunked', print_source=print_source)
 
     def _random_network(self, N=300, density=0.1, low=5, high=250, speed=np.inf):
         weights = ss.random(N,N, density=density, format='lil')
@@ -186,7 +186,6 @@
         )
 
     def test_network_deterministic_nodelay(self):
-        #run_sim = self._get_run_sim(print_source=True)
         dt = 0.01
         G = 0.8
 
@@ -207,18 +206,9 @@
             )
         ).configure()
 
-<<<<<<< HEAD
-        (pdq_t, pdq_d), = NbMPRBackend().run_sim(sim, nstep=1, compatibility_mode=True)
-        r_pdq, V_pdq = pdq_d[0,:,:,0] 
-=======
         with numpy.errstate(all='ignore'):
-            r_pdq, V_pdq = run_sim(sim, nstep=1)
-
-            np.testing.assert_allclose(sim.current_state[0,:,0], r_pdq[:,0])
-            np.testing.assert_allclose(sim.current_state[1,:,0], V_pdq[:,0])
-            r_pdq = r_pdq[:,1] # we include initial state, TVB doesn't
-            V_pdq = V_pdq[:,1]
->>>>>>> f53b3ebb
+            (pdq_t, pdq_d), = NbMPRBackend().run_sim(sim, nstep=1, compatibility_mode=True)
+            r_pdq, V_pdq = pdq_d[0,:,:,0] 
 
             (raw_t, raw_d), = sim.run(simulation_length=1)
             r_tvb, V_tvb = raw_d[0, :, :, 0]
