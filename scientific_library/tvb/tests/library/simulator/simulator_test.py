--- conflicted
+++ resolved
@@ -75,13 +75,8 @@
         gavg = monitors.GlobalAverage(period=2 ** -2)
         subsamp = monitors.SubSample(period=2 ** -2)
         tavg = monitors.TemporalAverage(period=2 ** -2)
-<<<<<<< HEAD
-        coupl = monitors.Coupling()
-        coupltavg = monitors.CouplingTemporalAverage(period=2 ** -2)
-=======
         coupl = monitors.AfferentCoupling()
         coupltavg = monitors.AfferentCouplingTemporalAverage(period=2 ** -2)
->>>>>>> 3d297079
         eeg = monitors.EEG.from_file()
         eeg.period = 2 ** -2
         eeg2 = monitors.EEG.from_file()
