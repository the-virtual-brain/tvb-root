--- conflicted
+++ resolved
@@ -76,12 +76,8 @@
     const float rec_speed_dt = 1.0f / global_speed / dt;
     const float nsig = 0.01;
 
-
-<<<<<<< HEAD
     curandState crndst;
     curand_init(id * (blockDim.x * gridDim.x * gridDim.y), 0, 0, &crndst);
-=======
->>>>>>> 992a084b
 
     float r = 0.0;
     float V = 0.0;
