from tvb.simulator.models.base import Model, ModelNumbaDfun
import numpy
from numpy import *
from numba import guvectorize, float64
from tvb.basic.neotraits.api import NArray, Final, List, Range

class MontbrioT(ModelNumbaDfun):
        
    tau = NArray(
        label=":math:`tau`",
        default=numpy.array([1.0]),
        domain=Range(lo=-10.0, hi=10.0, step=0.01),
        doc=""""""
    )    
        
    I = NArray(
        label=":math:`I`",
        default=numpy.array([0.0]),
        domain=Range(lo=-10.0, hi=10.0, step=0.01),
        doc=""""""
    )    
        
    Delta = NArray(
        label=":math:`Delta`",
        default=numpy.array([0.7]),
        domain=Range(lo=0.0, hi=10.0, step=0.01),
        doc=""""""
    )    
        
    J = NArray(
        label=":math:`J`",
        default=numpy.array([14.5]),
        domain=Range(lo=-25.0, hi=25.0, step=0.0001),
        doc=""""""
    )    
        
    eta = NArray(
        label=":math:`eta`",
        default=numpy.array([-4.6]),
        domain=Range(lo=-10.0, hi=10.0, step=0.0001),
        doc=""""""
    )    
        
    Gamma = NArray(
        label=":math:`Gamma`",
        default=numpy.array([5.0]),
        domain=Range(lo=0., hi=10.0, step=0.1),
        doc=""""""
    )    
        
    cr = NArray(
        label=":math:`cr`",
        default=numpy.array([1.0]),
        domain=Range(lo=0., hi=1, step=0.1),
        doc=""""""
    )    
        
    cv = NArray(
        label=":math:`cv`",
        default=numpy.array([1.0]),
        domain=Range(lo=0., hi=1, step=0.1),
        doc=""""""
    )    

    state_variable_range = Final(
        label="State Variable ranges [lo, hi]",
        default={"r": numpy.array([0.0]), 
				 "V": numpy.array([0.0])},
        doc="""state variables"""
    )

    state_variable_boundaries = Final(
        label="State Variable boundaries [lo, hi]",
        default={"r": numpy.array([0.0, INF]), 
<<<<<<< HEAD
				 },
=======
				 "V": numpy.array([none])},
>>>>>>> 992a084b
    )
    variables_of_interest = List(
        of=str,
        label="Variables or quantities available to Monitors",
        choices=('r', 'V', ),
        default=('r', 'V', ),
        doc="Variables to monitor"
    )

    state_variables = ['r', 'V']

    _nvar = 2
    cvar = numpy.array([0,1,], dtype = numpy.int32)

    def dfun(self, vw, c, local_coupling=0.0):
        vw_ = vw.reshape(vw.shape[:-1]).T
        c_ = c.reshape(c.shape[:-1]).T
        deriv = _numba_dfun_MontbrioT(vw_, c_, self.tau, self.I, self.Delta, self.J, self.eta, self.Gamma, self.cr, self.cv, local_coupling)

        return deriv.T[..., numpy.newaxis]

@guvectorize([(float64[:], float64[:], float64, float64, float64, float64, float64, float64, float64, float64, float64, float64[:])], '(n),(m)' + ',()'*9 + '->(n)', nopython=True)
def _numba_dfun_MontbrioT(vw, coupling, tau, I, Delta, J, eta, Gamma, cr, cv, local_coupling, dx):
    "Gufunc for MontbrioT model equations."

    # long-range coupling
    c_pop0 = coupling[0]
    c_pop1 = coupling[1]

    r = vw[0]
    V = vw[1]


    dx[0] = 1/tau * (Delta / (PI * tau) + 2 * V * r)
    dx[1] = 1/tau * (V ** 2 - PI ** 2 * tau ** 2 * r ** 2 + eta + J * tau * r + I + cr * c_pop0 + cv * c_pop1)
    <|MERGE_RESOLUTION|>--- conflicted
+++ resolved
@@ -5,7 +5,7 @@
 from tvb.basic.neotraits.api import NArray, Final, List, Range
 
 class MontbrioT(ModelNumbaDfun):
-        
+
     tau = NArray(
         label=":math:`tau`",
         default=numpy.array([1.0]),
@@ -71,12 +71,8 @@
 
     state_variable_boundaries = Final(
         label="State Variable boundaries [lo, hi]",
-        default={"r": numpy.array([0.0, INF]), 
-<<<<<<< HEAD
+        default={"r": numpy.array([0.0, np.inf]),
 				 },
-=======
-				 "V": numpy.array([none])},
->>>>>>> 992a084b
     )
     variables_of_interest = List(
         of=str,
