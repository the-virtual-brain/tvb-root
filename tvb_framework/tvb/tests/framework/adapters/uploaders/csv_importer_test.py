--- conflicted
+++ resolved
@@ -30,11 +30,6 @@
 
 import pytest
 from tvb.datasets import TVBZenodoDataset
-<<<<<<< HEAD
-=======
-from os import path
-
->>>>>>> 58ae3d08
 from tvb.adapters.datatypes.db.connectivity import ConnectivityIndex
 from tvb.adapters.uploaders.csv_connectivity_importer import CSVConnectivityImporter
 from tvb.adapters.uploaders.csv_connectivity_importer import CSVConnectivityParser, CSVConnectivityImporterModel
@@ -50,6 +45,7 @@
 
 
 class TestCSVConnectivityParser(BaseTestCase):
+    
     
     def test_parse_happy(self):
         cap_pth = TVBZenodoDataset().fetch_data('output_ConnectionDistanceMatrix.csv')
@@ -79,19 +75,11 @@
         self.clean_database()
 
     def _import_csv_test_connectivity(self, reference_connectivity_gid, subject):
-<<<<<<< HEAD
-=======
-
->>>>>>> 58ae3d08
         ### First prepare input data:
         weights = self.dataset.fetch_data('output_ConnectionCapacityMatrix.csv')
         tracts =  self.dataset.fetch_data('output_ConnectionDistanceMatrix.csv')
         weights_tmp = weights + '.tmp'
         tracts_tmp = tracts + '.tmp'
-<<<<<<< HEAD
-=======
-
->>>>>>> 58ae3d08
         self.storage_interface.copy_file(weights, weights_tmp)
         self.storage_interface.copy_file(tracts, tracts_tmp)
 
