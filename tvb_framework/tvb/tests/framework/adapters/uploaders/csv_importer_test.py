# -*- coding: utf-8 -*-
#
#
# TheVirtualBrain-Framework Package. This package holds all Data Management, and
# Web-UI helpful to run brain-simulations. To use it, you also need to download
# TheVirtualBrain-Scientific Package (for simulators). See content of the
# documentation-folder for more details. See also http://www.thevirtualbrain.org
#
# (c) 2012-2023, Baycrest Centre for Geriatric Care ("Baycrest") and others
#
# This program is free software: you can redistribute it and/or modify it under the
# terms of the GNU General Public License as published by the Free Software Foundation,
# either version 3 of the License, or (at your option) any later version.
# This program is distributed in the hope that it will be useful, but WITHOUT ANY
# WARRANTY; without even the implied warranty of MERCHANTABILITY or FITNESS FOR A
# PARTICULAR PURPOSE.  See the GNU General Public License for more details.
# You should have received a copy of the GNU General Public License along with this
# program.  If not, see <http://www.gnu.org/licenses/>.
#
#
#   CITATION:
# When using The Virtual Brain for scientific publications, please cite it as explained here:
# https://www.thevirtualbrain.org/tvb/zwei/neuroscience-publications
#
#

"""
.. moduleauthor:: Mihai Andrei <mihai.andrei@codemart.ro>
"""

import pytest
<<<<<<< HEAD
from tvb.datasets import TVBZenodoDataset
=======
import tvb_data
from os import path
>>>>>>> 324548f3
from tvb.adapters.datatypes.db.connectivity import ConnectivityIndex
from tvb.adapters.uploaders.csv_connectivity_importer import CSVConnectivityImporter
from tvb.adapters.uploaders.csv_connectivity_importer import CSVConnectivityParser, CSVConnectivityImporterModel
from tvb.core.entities.filters.chain import FilterChain
from tvb.core.neocom import h5
from tvb.core.services.exceptions import OperationException
from tvb.storage.storage_interface import StorageInterface
from tvb.tests.framework.core.base_testcase import BaseTestCase
from tvb.tests.framework.core.factory import TestFactory

TEST_SUBJECT_A = "TEST_SUBJECT_A"
TEST_SUBJECT_B = "TEST_SUBJECT_B"


class TestCSVConnectivityParser(BaseTestCase):
    #BASE_PTH = path.join(path.dirname(tvb_data.__file__), 'dti_pipeline_toronto')
    
    def test_parse_happy(self):
        cap_pth = TVBZenodoDataset().fetch_data('output_ConnectionDistanceMatrix.csv')

        with open(cap_pth) as f:
            result_conn = CSVConnectivityParser(f).result_conn
            assert [0, 61.7082, 50.7576, 76.4214] == result_conn[0][:4]
            for i in range(len(result_conn)):
                assert 0 == result_conn[i][i]


class TestCSVConnectivityImporter(BaseTestCase):
    """
    Unit-tests for csv connectivity importer.
    """

    def setup_method(self):
        self.test_user = TestFactory.create_user()
        self.test_project = TestFactory.create_project(self.test_user)
        self.storage_interface = StorageInterface()

    def teardown_method(self):
        """
        Clean-up tests data
        """
        self.clean_database()

    def _import_csv_test_connectivity(self, reference_connectivity_gid, subject):
<<<<<<< HEAD
        ### First prepare input data:
        #data_dir = path.abspath(path.dirname(tvb_data.__file__))

        #toronto_dir = path.join(data_dir, 'dti_pipeline_toronto')
        weights = TVBZenodoDataset().fetch_data('output_ConnectionCapacityMatrix.csv')
        tracts =  TVBZenodoDataset().fetch_data('output_ConnectionDistanceMatrix.csv')
        weights_tmp = weights + '.tmp'
        tracts_tmp = tracts + '.tmp'
=======
        # First prepare the input data:
        data_dir = path.abspath(path.dirname(tvb_data.__file__))

        toronto_dir = path.join(data_dir, 'dti_pipeline_toronto')
        weights = path.join(toronto_dir, 'output_ConnectionCapacityMatrix.csv')
        tracts = path.join(toronto_dir, 'output_ConnectionDistanceMatrix.csv')
        tmp_folder = self.storage_interface.get_temp_folder(self.test_project.name)
        weights_tmp = path.join(tmp_folder, 'output_ConnectionCapacityMatrix.csv.tmp')
        tracts_tmp = path.join(tmp_folder, 'output_ConnectionDistanceMatrix.csv.tmp')
>>>>>>> 324548f3
        self.storage_interface.copy_file(weights, weights_tmp)
        self.storage_interface.copy_file(tracts, tracts_tmp)

        view_model = CSVConnectivityImporterModel()
        view_model.weights = weights_tmp
        view_model.tracts = tracts_tmp
        view_model.data_subject = subject
        view_model.input_data = reference_connectivity_gid
        TestFactory.launch_importer(CSVConnectivityImporter, view_model, self.test_user, self.test_project, False)

    def test_happy_flow_import(self):
        """
        Test that importing a CFF generates at least one DataType in DB.
        """

        #zip_path = path.join(path.dirname(tvb_data.__file__), 'connectivity', 'connectivity_96.zip')
        zip_path = TVBZenodoDataset().fetch_data('connectivity_96.zip')
        TestFactory.import_zip_connectivity(self.test_user, self.test_project, zip_path, subject=TEST_SUBJECT_A)

        field = FilterChain.datatype + '.subject'
        filters = FilterChain('', [field], [TEST_SUBJECT_A], ['=='])
        reference_connectivity_index = TestFactory.get_entity(self.test_project, ConnectivityIndex, filters)

        dt_count_before = TestFactory.get_entity_count(self.test_project, ConnectivityIndex)

        self._import_csv_test_connectivity(reference_connectivity_index.gid, TEST_SUBJECT_B)

        dt_count_after = TestFactory.get_entity_count(self.test_project, ConnectivityIndex)
        assert dt_count_before + 1 == dt_count_after

        filters = FilterChain('', [field], [TEST_SUBJECT_B], ['like'])
        imported_connectivity_index = TestFactory.get_entity(self.test_project, ConnectivityIndex, filters)

        # check relationship between the imported connectivity and the reference
        assert reference_connectivity_index.number_of_regions == imported_connectivity_index.number_of_regions
        assert not reference_connectivity_index.number_of_connections == imported_connectivity_index.number_of_connections

        reference_connectivity = h5.load_from_index(reference_connectivity_index)
        imported_connectivity = h5.load_from_index(imported_connectivity_index)

        assert not (reference_connectivity.weights == imported_connectivity.weights).all()
        assert not (reference_connectivity.tract_lengths == imported_connectivity.tract_lengths).all()

        assert (reference_connectivity.centres == imported_connectivity.centres).all()
        assert (reference_connectivity.orientations == imported_connectivity.orientations).all()
        assert (reference_connectivity.region_labels == imported_connectivity.region_labels).all()

    def test_bad_reference(self):
        #zip_path = path.join(path.dirname(tvb_data.__file__), 'connectivity', 'connectivity_66.zip')
        zip_path = TVBZenodoDataset().fetch_data('connectivity_66.zip')
        TestFactory.import_zip_connectivity(self.test_user, self.test_project, zip_path)
        field = FilterChain.datatype + '.subject'
        filters = FilterChain('', [field], [TEST_SUBJECT_A], ['!='])
        bad_reference_connectivity = TestFactory.get_entity(self.test_project, ConnectivityIndex, filters)

        with pytest.raises(OperationException):
            self._import_csv_test_connectivity(bad_reference_connectivity.gid, TEST_SUBJECT_A)<|MERGE_RESOLUTION|>--- conflicted
+++ resolved
@@ -29,12 +29,9 @@
 """
 
 import pytest
-<<<<<<< HEAD
 from tvb.datasets import TVBZenodoDataset
-=======
-import tvb_data
 from os import path
->>>>>>> 324548f3
+
 from tvb.adapters.datatypes.db.connectivity import ConnectivityIndex
 from tvb.adapters.uploaders.csv_connectivity_importer import CSVConnectivityImporter
 from tvb.adapters.uploaders.csv_connectivity_importer import CSVConnectivityParser, CSVConnectivityImporterModel
@@ -79,7 +76,7 @@
         self.clean_database()
 
     def _import_csv_test_connectivity(self, reference_connectivity_gid, subject):
-<<<<<<< HEAD
+
         ### First prepare input data:
         #data_dir = path.abspath(path.dirname(tvb_data.__file__))
 
@@ -88,17 +85,7 @@
         tracts =  TVBZenodoDataset().fetch_data('output_ConnectionDistanceMatrix.csv')
         weights_tmp = weights + '.tmp'
         tracts_tmp = tracts + '.tmp'
-=======
-        # First prepare the input data:
-        data_dir = path.abspath(path.dirname(tvb_data.__file__))
 
-        toronto_dir = path.join(data_dir, 'dti_pipeline_toronto')
-        weights = path.join(toronto_dir, 'output_ConnectionCapacityMatrix.csv')
-        tracts = path.join(toronto_dir, 'output_ConnectionDistanceMatrix.csv')
-        tmp_folder = self.storage_interface.get_temp_folder(self.test_project.name)
-        weights_tmp = path.join(tmp_folder, 'output_ConnectionCapacityMatrix.csv.tmp')
-        tracts_tmp = path.join(tmp_folder, 'output_ConnectionDistanceMatrix.csv.tmp')
->>>>>>> 324548f3
         self.storage_interface.copy_file(weights, weights_tmp)
         self.storage_interface.copy_file(tracts, tracts_tmp)
 
