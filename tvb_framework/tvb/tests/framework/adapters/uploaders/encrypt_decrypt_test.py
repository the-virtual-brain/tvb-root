--- conflicted
+++ resolved
@@ -31,10 +31,6 @@
 import os
 import pyAesCrypt
 import pytest
-<<<<<<< HEAD
-=======
-
->>>>>>> 58ae3d08
 from tvb.datasets import TVBZenodoDataset
 
 import tempfile
@@ -53,10 +49,7 @@
 
     dataset = TVBZenodoDataset()
     # noinspection PyTypeChecker
-<<<<<<< HEAD
-=======
 
->>>>>>> 58ae3d08
     @pytest.mark.parametrize(" file_name", [('connectivity_76.zip'),
                                                      ( 'cortex_2x120k.zip'),
                                                      ( 'projection_meg_276_surface_16k.npy'),
