--- conflicted
+++ resolved
@@ -29,19 +29,11 @@
       - name: install tools and dependencies
         if: steps.cache-local.outputs.cache-hit != 'true'
         run: |
-<<<<<<< HEAD
           python -m pip install --upgrade setuptools pip wheel
           pip install --user --upgrade numpy cython
           python -m pip install scikit-build
           pip install --user -r tvb_framework/requirements.txt
           pip install --user --no-build-isolation tvb-gdist
-          pip3 install --user aesara
-=======
-          python -m pip install --upgrade setuptools pip wheel 
-          pip install -U numpy cython scikit-build
-          pip install -r tvb_framework/requirements.txt
-          pip install --no-build-isolation tvb-gdist
->>>>>>> 89f8f75c
 
       - name: cache data
         id: cache-data
@@ -54,11 +46,11 @@
         if: steps.cache-data.outputs.cache-hit != 'true'
         shell: pwsh
         run: |
-          Invoke-WebRequest -OutFile C:\\TEMP\\tvb_data.zip -Uri "https://zenodo.org/record/10128131/files/tvb_data.zip?download=1"
+          Invoke-WebRequest -OutFile C:\\TEMP\\tvb_data.zip -Uri "https://zenodo.org/record/7574266/files/tvb_data.zip?download=1"
           Expand-Archive 'C:\\TEMP\\tvb_data.zip' C:\\tvb_data
           del C:\\TEMP\\tvb_data.zip
           cd C:\\tvb_data
-          pip install -e .
+          python setup.py develop
 
       - name: run framework tests
         shell: pwsh
