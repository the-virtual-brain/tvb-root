# -*- coding: utf-8 -*-
#
#
# TheVirtualBrain-Framework Package. This package holds all Data Management, and
# Web-UI helpful to run brain-simulations. To use it, you also need do download
# TheVirtualBrain-Scientific Package (for simulators). See content of the
# documentation-folder for more details. See also http://www.thevirtualbrain.org
#
# (c) 2012-2020, Baycrest Centre for Geriatric Care ("Baycrest") and others
#
# This program is free software: you can redistribute it and/or modify it under the
# terms of the GNU General Public License as published by the Free Software Foundation,
# either version 3 of the License, or (at your option) any later version.
# This program is distributed in the hope that it will be useful, but WITHOUT ANY
# WARRANTY; without even the implied warranty of MERCHANTABILITY or FITNESS FOR A
# PARTICULAR PURPOSE.  See the GNU General Public License for more details.
# You should have received a copy of the GNU General Public License along with this
# program.  If not, see <http://www.gnu.org/licenses/>.
#
#
# CITATION:
# When using The Virtual Brain for scientific publications, please cite it as follows:
#
# Paula Sanz Leon, Stuart A. Knock, M. Marmaduke Woodman, Lia Domide,
#   Jochen Mersmann, Anthony R. McIntosh, Viktor Jirsa (2013)
#       The Virtual Brain: a simulator of primate brain network dynamics.
#   Frontiers in Neuroinformatics (7:10. doi: 10.3389/fninf.2013.00010)
#
#

"""
Upgrade script from H5 version 3 to version 4 (for tvb release 1.4.1)

.. moduleauthor:: Lia Domide <lia.domide@codemart.ro>
"""

import os
import json
from tvb.basic.profile import TvbProfile
from tvb.basic.logger.builder import get_logger
from tvb.core.entities.storage import dao
from tvb.core.entities.file.exceptions import IncompatibleFileManagerException
from tvb.core.entities.file.hdf5_storage_manager import HDF5StorageManager
from tvb.core.entities.transient.structure_entities import DataTypeMetaData
from tvb.core.services.import_service import ImportService
from tvb.datatypes.projections import ProjectionsType

LOGGER = get_logger(__name__)
FIELD_PROJECTION_TYPE = "Projection_type"
FIELD_SURFACE_MAPPING = "Has_surface_mapping"
FIELD_VOLUME_MAPPING = "Has_volume_mapping"


def update(input_file):
    """
    :param input_file: the file that needs to be converted to a newer file storage version.
    """

    if not os.path.isfile(input_file):
        raise IncompatibleFileManagerException("The input path %s received for upgrading from 3 -> 4 is not a "
                                               "valid file on the disk." % input_file)

    folder, file_name = os.path.split(input_file)
    storage_manager = HDF5StorageManager(folder, file_name)

    root_metadata = storage_manager.get_metadata()
    if DataTypeMetaData.KEY_CLASS_NAME not in root_metadata:
        raise IncompatibleFileManagerException("File %s received for upgrading 3 -> 4 is not valid, due to missing "
                                               "metadata: %s" % (input_file, DataTypeMetaData.KEY_CLASS_NAME))
    class_name = root_metadata[DataTypeMetaData.KEY_CLASS_NAME]

    if "ProjectionSurface" in class_name and FIELD_PROJECTION_TYPE not in root_metadata:
        LOGGER.info("Updating ProjectionSurface %s from %s" % (file_name, folder))

<<<<<<< HEAD
        projection_type = ProjectionsType.EEG_POLYMORPHIC_IDENTITY.value
        if "SEEG" in class_name:
            projection_type = ProjectionsType.SEEG_POLYMORPHIC_IDENTITY.value
        elif "MEG" in class_name:
            projection_type = ProjectionsType.MEG_POLYMORPHIC_IDENTITY.value
=======
        projection_type = ProjectionsType.EEG.value
        if "SEEG" in class_name:
            projection_type = ProjectionsType.SEEG.value
        elif "MEG" in class_name:
            projection_type = ProjectionsType.MEG.value
>>>>>>> 3a36fe8a

        root_metadata[FIELD_PROJECTION_TYPE] = json.dumps(projection_type)
        LOGGER.debug("Setting %s = %s" % (FIELD_PROJECTION_TYPE, projection_type))

    elif "TimeSeries" in class_name:
        LOGGER.info("Updating TS %s from %s" % (file_name, folder))

        service = ImportService()
        operation_id = int(os.path.split(folder)[1])
        dt = service.load_datatype_from_file(folder, file_name, operation_id, move=False)
        dt_db = dao.get_datatype_by_gid(dt.gid)

        if dt_db is not None:
            # DT already in DB (update of own storage, by making sure all fields are being correctly populated)
            dt_db.configure()
            dt_db.persist_full_metadata()
            try:
                # restore in DB, in case TVB 1.4 had wrongly imported flags
                dao.store_entity(dt_db)
            except Exception:
                LOGGER.exception("Could not update flags in DB, but we continue with the update!")

        elif FIELD_SURFACE_MAPPING not in root_metadata:
            # Have default values, to avoid the full project not being imported
            root_metadata[FIELD_SURFACE_MAPPING] = json.dumps(False)
            root_metadata[FIELD_VOLUME_MAPPING] = json.dumps(False)

    root_metadata[TvbProfile.current.version.DATA_VERSION_ATTRIBUTE] = TvbProfile.current.version.DATA_VERSION
    storage_manager.set_metadata(root_metadata)<|MERGE_RESOLUTION|>--- conflicted
+++ resolved
@@ -72,19 +72,11 @@
     if "ProjectionSurface" in class_name and FIELD_PROJECTION_TYPE not in root_metadata:
         LOGGER.info("Updating ProjectionSurface %s from %s" % (file_name, folder))
 
-<<<<<<< HEAD
-        projection_type = ProjectionsType.EEG_POLYMORPHIC_IDENTITY.value
-        if "SEEG" in class_name:
-            projection_type = ProjectionsType.SEEG_POLYMORPHIC_IDENTITY.value
-        elif "MEG" in class_name:
-            projection_type = ProjectionsType.MEG_POLYMORPHIC_IDENTITY.value
-=======
         projection_type = ProjectionsType.EEG.value
         if "SEEG" in class_name:
             projection_type = ProjectionsType.SEEG.value
         elif "MEG" in class_name:
             projection_type = ProjectionsType.MEG.value
->>>>>>> 3a36fe8a
 
         root_metadata[FIELD_PROJECTION_TYPE] = json.dumps(projection_type)
         LOGGER.debug("Setting %s = %s" % (FIELD_PROJECTION_TYPE, projection_type))
