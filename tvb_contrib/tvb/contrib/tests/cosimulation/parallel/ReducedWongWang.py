# -*- coding: utf-8 -*-
#
#
#  TheVirtualBrain-Contributors Package. This package holds simulator extensions.
#  See also http://www.thevirtualbrain.org
#
# (c) 2012-2023, Baycrest Centre for Geriatric Care ("Baycrest") and others
#
# This program is free software: you can redistribute it and/or modify it under the
# terms of the GNU General Public License as published by the Free Software Foundation,
# either version 3 of the License, or (at your option) any later version.
# This program is distributed in the hope that it will be useful, but WITHOUT ANY
# WARRANTY; without even the implied warranty of MERCHANTABILITY or FITNESS FOR A
# PARTICULAR PURPOSE.  See the GNU General Public License for more details.
# You should have received a copy of the GNU General Public License along with this
# program.  If not, see <http://www.gnu.org/licenses/>.
#
#
#   CITATION:
# When using The Virtual Brain for scientific publications, please cite it as explained here:
# https://www.thevirtualbrain.org/tvb/zwei/neuroscience-publications

"""
This model is an example of used the cosimulation with a nonstate variable.
It's used by the other test for testing the co-simulation

.. moduleauthor:: Lionel Kusch <lkusch@thevirtualbrain.org>
.. moduleauthor:: Dionysios Perdikis <dionperd@gmail.com>
"""

from numba import guvectorize, float64
import numpy

from tvb.simulator.models.wong_wang import ReducedWongWang, Final, List


@guvectorize([(float64[:],) * 12], '(n),(m)' + ',()' * 8 + '->(n),(n)', nopython=True)
def _numba_dfun(S, c, a, b, d, g, ts, w, j, io, dx, h):
    """Gufunc for reduced Wong-Wang model equations.(modification for saving the firing rate h)"""
    x = w[0] * j[0] * S[0] + io[0] + j[0] * c[0]
    h[0] = (a[0] * x - b[0]) / (1 - numpy.exp(-d[0] * (a[0] * x - b[0])))
    dx[0] = - (S[0] / ts[0]) + (1.0 - S[0]) * h[0] * g[0]


@guvectorize([(float64[:],) * 5], '(n),(m)' + ',()' * 2 + '->(n)', nopython=True)
def _numba_dfun_proxy(s, h, g, ts, dx):
    """Gufunc for reduced Wong-Wang model equations for proxy node."""
    dx[0] = - (s[0] / ts[0]) + (1.0 - s[0]) * h[0] * g[0]


class ReducedWongWangProxy(ReducedWongWang):
    """
    modify class in order to take in count proxy firing rate and to monitor the firing rate
    """
    state_variables = 'S H'.split()
    _nvar = 2
    state_variable_range = Final(
        label="State variable ranges [lo, hi]",
        default={"S": numpy.array([0.0, 1.0]),
                 "H":numpy.array([0.0,0.0])},
        doc="Population firing rate")
    variables_of_interest = List(
        of=str,
        label="Variables watched by Monitors",
        choices=("S", "H"),
        default=("S", "H"),
        doc="""default state variables to be monitored""")
    _coupling_variable = None
    non_integrated_variables = ["H"]
    H_save = None

    def update_state_variables_before_integration(self, x, c, local_coupling=0.0, stimulus=0.0, time=0.0):
        return None

<<<<<<< HEAD
    def update_state_variables_after_integration(self, X, time=0.0):
        X[1,:] = self.H_save # only work for Euler integrator
=======
    def update_state_variables_after_integration(self, X):
        X[1, :] = self.H_save  # only work for Euler integrator
>>>>>>> 11785fcc
        return X

    def dfun(self, x, c, local_coupling=0.0, time=0.0):
        # same has tvb implementation
        x_ = x.reshape(x.shape[:-1]).T
        c_ = c.reshape(c.shape[:-1]).T + local_coupling * x[0]
        deriv, H = _numba_dfun(x_, c_, self.a, self.b, self.d, self.gamma,
                               self.tau_s, self.w, self.J_N, self.I_o)
        self.H_save = H
        return deriv<|MERGE_RESOLUTION|>--- conflicted
+++ resolved
@@ -72,13 +72,8 @@
     def update_state_variables_before_integration(self, x, c, local_coupling=0.0, stimulus=0.0, time=0.0):
         return None
 
-<<<<<<< HEAD
     def update_state_variables_after_integration(self, X, time=0.0):
         X[1,:] = self.H_save # only work for Euler integrator
-=======
-    def update_state_variables_after_integration(self, X):
-        X[1, :] = self.H_save  # only work for Euler integrator
->>>>>>> 11785fcc
         return X
 
     def dfun(self, x, c, local_coupling=0.0, time=0.0):
