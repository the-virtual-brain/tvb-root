# -*- coding: utf-8 -*-
#
#
#  TheVirtualBrain-Contributors Package. This package holds simulator extensions.
#  See also http://www.thevirtualbrain.org
#
# (c) 2012-2022, Baycrest Centre for Geriatric Care ("Baycrest") and others
#
# This program is free software: you can redistribute it and/or modify it under the
# terms of the GNU General Public License as published by the Free Software Foundation,
# either version 3 of the License, or (at your option) any later version.
# This program is distributed in the hope that it will be useful, but WITHOUT ANY
# WARRANTY; without even the implied warranty of MERCHANTABILITY or FITNESS FOR A
# PARTICULAR PURPOSE.  See the GNU General Public License for more details.
# You should have received a copy of the GNU General Public License along with this
# program.  If not, see <http://www.gnu.org/licenses/>.
#
#
#   CITATION:
# When using The Virtual Brain for scientific publications, please cite it as follows:
#
#   Paula Sanz Leon, Stuart A. Knock, M. Marmaduke Woodman, Lia Domide,
#   Jochen Mersmann, Anthony R. McIntosh, Viktor Jirsa (2013)
#       The Virtual Brain: a simulator of primate brain network dynamics.
#   Frontiers in Neuroinformatics (7:10. doi: 10.3389/fninf.2013.00010)

"""
This is the module responsible for co-simulation of TVB with spiking simulators.
It inherits the Simulator class.
.. moduleauthor:: Lionel Kusch <lkusch@thevirtualbrain.org>
.. moduleauthor:: Dionysios Perdikis <dionperd@gmail.com>
"""

import numpy

from tvb.basic.neotraits.api import Attr, NArray, Float, List, TupleEnum, EnumAttr
<<<<<<< HEAD
from tvb.contrib.tests.cosimulation.parallel.ReducedWongWang import ReducedWongWangProxy
=======
>>>>>>> 99801770
from tvb.simulator.common import iround
from tvb.simulator.simulator import Simulator, math
from tvb.contrib.cosimulation.cosim_history import CosimHistory
from tvb.contrib.cosimulation.cosim_monitors import CosimMonitor, CosimMonitorFromCoupling
from tvb.contrib.cosimulation.exception import NumericalInstability


class ContribModelsEnum(TupleEnum):
    REDUCED_WONG_WANG_PROXY = (ReducedWongWangProxy, "Reduced Wong-Wang Proxy")


# This class exists only for testing purposes
class ContribTestSimulator(Simulator):
    model = EnumAttr(
        field_type=ContribModelsEnum,
        label="Local dynamic model",
        default=ContribModelsEnum.REDUCED_WONG_WANG_PROXY.instance,
        required=True)


class CoSimulator(Simulator):

    exclusive = Attr(
        field_type=bool,
        default=False, required=False,
        doc="1, when the proxy nodes substitute TVB nodes and their mutual connections should be removed.")

    voi = NArray(
        dtype=int,
        label="Cosimulation model state variables' indices",
        doc=("Indices of model's variables of interest (VOI) that"
             "should be updated (i.e., overwriten) during cosimulation."),
        default=numpy.asarray([], dtype=numpy.int),
        required=True)

    proxy_inds = NArray(
        dtype=numpy.int,
        label="Indices of TVB proxy nodes",
        default=numpy.asarray([], dtype=numpy.int),
        required=True)

    cosim_monitors = List(
                    of=CosimMonitor,
                    label="TVB monitor")

    synchronization_time = Float(
        label="Cosimulation synchronization time (ms)",
        default=0.0,
        required=True,
        doc="""Cosimulation synchronization time for exchanging data 
               in milliseconds, must be an integral multiple
               of integration-step size. It defaults to simulator.integrator.dt""")

    model = EnumAttr(
        field_type=ContribModelsEnum,
        label="Local dynamic model",
        default=ContribModelsEnum.REDUCED_WONG_WANG_PROXY.instance,
        required=True)

    synchronization_n_step = 0
    good_cosim_update_values_shape = (0, 0, 0, 0)
    cosim_history = None  # type: CosimHistory
    _cosimulation_flag = False
    _compute_requirements = True
    number_of_cosim_monitors = 0
    _cosim_monitors_noncoupling_indices = []
    _cosim_monitors_coupling_indices = []

    def _configure_cosimulation(self):
        """This method will
           - set the synchronization time and number of steps,
           - check the time and the variable of interest are correct
           - create and initialize CosimHistory,
           - configure the cosimulation monitor
           - zero connectivity weights to/from nodes modelled exclusively by the other cosimulator
           """
        # the synchronization time should be at least equal to integrator.dt:
        self.synchronization_time = numpy.maximum(self.synchronization_time, self.integrator.dt)
        # Compute the number of synchronization time steps:
        self.synchronization_n_step = iround(self.synchronization_time / self.integrator.dt)
        # Check if the synchronization time is smaller than the delay of the connectivity
        # the condition is probably not correct. It will change with usage.
        if self.synchronization_n_step > numpy.min(self.connectivity.idelays[numpy.nonzero(self.connectivity.idelays)]):
            raise ValueError('the synchronization time is too long')

        # Check if the couplings variables are in the cosimulation variables of interest
        for cvar in self.model.cvar:
            if cvar not in self.voi:
                raise ValueError('The variables of interest need to contain the coupling variables')

        self.good_cosim_update_values_shape = (self.synchronization_n_step, self.voi.shape[0],
                                               self.proxy_inds.shape[0], self.model.number_of_modes)
        # We create a CosimHistory,
        # for delayed state [synchronization_step+1, n_var, n_node, n_mode],
        # including, initialization of the delayed state from the simulator's history,
        # which must be already configured.
        self.cosim_history = CosimHistory.from_simulator(self)

        # Reconfigure the connectivity for regions modelled by the other cosimulator exclusively:
        if self.exclusive:
            self.connectivity.weights[self.proxy_inds][:, self.proxy_inds] = 0.0
            self.connectivity.configure()

        # Configure the cosimulator monitor
        self.number_of_cosim_monitors = len(self.cosim_monitors)
        self._cosim_monitors_noncoupling_indices = list(range(self.number_of_cosim_monitors))
        self._cosim_monitors_coupling_indices = []
        for iM, monitor in enumerate(self.cosim_monitors):
            monitor.configure()
            monitor.config_for_sim(self)
            if isinstance(monitor, CosimMonitorFromCoupling):
                self._cosim_monitors_noncoupling_indices.remove(iM)
                self._cosim_monitors_coupling_indices.append(iM)

    def configure(self, full_configure=True):
        """Configure simulator and its components.

        The first step of configuration is to run the configure methods of all
        the Simulator's components, ie its traited attributes.

        Configuration of a Simulator primarily consists of calculating the
        attributes, etc, which depend on the combinations of the Simulator's
        traited attributes (keyword args).

        Converts delays from physical time units into integration steps
        and updates attributes that depend on combinations of the 6 inputs.

        Returns
        -------
        sim: Simulator
            The configured Simulator instance.

        """
        super(CoSimulator, self).configure(full_configure=full_configure)
        # (Re)Set his flag after every configuration, so that runtime and storage requirements are recomputed,
        # just in case the simulator has been modified (connectivity size, synchronization time, dt etc)
        self._compute_requirements = True
        if self.voi.shape[0] * self.proxy_inds.shape[0] != 0:
            self._cosimulation_flag = True
            self._configure_cosimulation()
        elif self.voi.shape[0] + self.proxy_inds.shape[0] > 0:
            raise ValueError("One of CoSimulator.voi (size=%i) or simulator.proxy_inds (size=%i) are empty!"
                             % (self.voi.shape[0], self.proxy_inds.shape[0]))
        else:
            self._cosimulation_flag = False
            self.synchronization_n_step = 0

    def _loop_update_cosim_history(self, step, state):
        """
        update the history :
            - copy the state and put the state in the cosim_history and the history
            - copy the delayed state and pass it to the monitor
        :param step: the actual step
        :param state: the current state
        :return:
        """
        state_copy = numpy.copy(state)
        if self._cosimulation_flag:
            state_copy[:, self.proxy_inds] = numpy.NAN
            state_output = numpy.copy(self.cosim_history.query(step - self.synchronization_n_step))
            # Update the cosimulation history for the delayed monitor and the next update of history
            self.cosim_history.update(step, state_copy)
            state_copy[:, self.proxy_inds] = 0.0
        else:
            state_output = state
        # Update TVB history to allow for all types of coupling
        super(CoSimulator,self)._loop_update_history(step, state_copy)
        return state_output

    def _update_cosim_history(self, current_steps, cosim_updates):
        """
        Update cosim history and history with the external data
        :param current_steps: the steps to update
        :param cosim_updates: the value of the update step
        :return:
        """
        # Update the proxy nodes in the cosimulation history for synchronization_n_step past steps
        self.cosim_history.update_state_from_cosim(current_steps, cosim_updates, self.voi, self.proxy_inds)
        # Update TVB history with the proxy nodes values
        # TODO optimize step : update all the steps in one
        for step in current_steps:
            state = numpy.copy(self.cosim_history.query(step))
            if numpy.any(numpy.isnan(state[self.model.cvar,:,:])):
                raise NumericalInstability("There are missing values for continue the simulation")
            super(CoSimulator,self)._loop_update_history(step, state)

    def __call__(self, simulation_length=None, random_state=None, n_steps=None,
                 cosim_updates=None, recompute_requirements=False):
        """
        Return an iterator which steps through simulation time, generating monitor outputs.

        See the run method for a convenient way to collect all output in one call.

        :param simulation_length: Length of the simulation to perform in ms.
        :param random_state:  State of NumPy RNG to use for stochastic integration.
        :param n_steps: Length of the simulation to perform in integration steps. Overrides simulation_length.
        :param cosim_updates: data from the other co-simulator to update TVB state and history
        :param recompute_requirements: check if the requirement of the simulation
        :return: Iterator over monitor outputs.
        """

        self.calls += 1

        if simulation_length is not None:
            self.simulation_length = float(simulation_length)

        # Check if the cosimulation update inputs (if any) are correct and update cosimulation history:
        if self._cosimulation_flag:
            if n_steps is not None:
                raise ValueError("n_steps is not used in cosimulation!")
            if cosim_updates is None:
                n_steps = self.synchronization_n_step
            elif len(cosim_updates) != 2:
                raise ValueError("Incorrect cosimulation updates input length %i, expected 2 (i.e., time steps, values)"
                                 % len(cosim_updates))
            elif len(cosim_updates[1].shape) != 4 \
                     or self.good_cosim_update_values_shape[0] < cosim_updates[1].shape[0] \
                     or numpy.any(self.good_cosim_update_values_shape[1:] != cosim_updates[1].shape[1:]):
                raise ValueError("Incorrect cosimulation updates values shape %s, \nexpected %s "
                                 "(i.e., (<=synchronization_n_step, n_voi, n_proxy_nodes, number_of_modes))" %
                                 (str(cosim_updates[1].shape), str(self.good_cosim_update_values_shape)))
            else:
                n_steps = cosim_updates[0].shape[0]
                # Now update cosimulation history with the cosimulation inputs:
                self._update_cosim_history(numpy.array(numpy.around(cosim_updates[0] / self.integrator.dt),
                                                       dtype=numpy.int),
                                           cosim_updates[1])

            self.simulation_length = n_steps * self.integrator.dt
        else:
            # Normal TVB simulation - no cosimulation:
            if cosim_updates is not None:
                raise ValueError("cosim_update is not used in normal simulation")

            if n_steps is None:
                n_steps = int(math.ceil(self.simulation_length / self.integrator.dt))
            else:
                if not numpy.issubdtype(type(n_steps), numpy.integer):
                    raise TypeError("Incorrect type for n_steps: %s, expected integer" % type(n_steps))
                self.simulation_length = n_steps * self.integrator.dt

        # Initialization
        if self._compute_requirements or recompute_requirements:
            # Compute requirements for CoSimulation.simulation_length, not for synchronization time
            self._guesstimate_runtime()
            self._calculate_storage_requirement()
            self._compute_requirements = False
        self.integrator.set_random_state(random_state)

        local_coupling = self._prepare_local_coupling()
        stimulus = self._prepare_stimulus()
        state = self.current_state
        start_step = self.current_step + 1
        node_coupling = self._loop_compute_node_coupling(start_step)

        # integration loop
        for step in range(start_step, start_step + n_steps):
            self._loop_update_stimulus(step, stimulus)
            state = self.integrate_next_step(state, self.model, node_coupling, local_coupling, stimulus)
            state_output = self._loop_update_cosim_history(step, state)
            node_coupling = self._loop_compute_node_coupling(step + 1)
            output = self._loop_monitor_output(step-self.synchronization_n_step, state_output, node_coupling)
            if output is not None:
                yield output

        self.current_state = state
        self.current_step = self.current_step + n_steps

    def loop_cosim_monitor_output(self, n_steps=None, relative_start_step=0):
        """
        return the value of the cosimulator monitors
        :param n_steps=None: the number of steps, it defaults to CoSimulator.synchronization_n_step
        :param relative_start_step=0: the first step of the values,
                                      the default value 0 corresponds to
                                      start_step = CoSimulator.current_step - CoSimulator.synchronization_n_step + 1
                                      for non-coupling CosimMonitor,
                                      and to start_step = CoSimulator.current_step + 1
                                      for coupling CosimMonitor, instances

        :return: list of monitor outputs
        """
        if self._cosimulation_flag:
            if n_steps is None:
                n_steps = self.synchronization_n_step
            elif self.good_cosim_update_values_shape[0] < n_steps:
                # check if it's valid input
                ValueError("Incorrect n_steps = %i; it should be <= %i".format(
                           n_steps, self.good_cosim_update_values_shape[0]))
            if relative_start_step < 0 or \
                    relative_start_step + n_steps > self.good_cosim_update_values_shape[0]:
               ValueError("Incorrect relative_start_step %i; it should be in the interval [0, %i]".format(
                          relative_start_step, self.good_cosim_update_values_shape[0] - n_steps))
            coupling_start_step = self.current_step + relative_start_step + 1  # it has to be in the future
            start_step = coupling_start_step - self.synchronization_n_step  # it has to be in the past
            outputs = [[]] * self.number_of_cosim_monitors
            for iM in self._cosim_monitors_noncoupling_indices:
                # Loop over all non coupling cosimulation monitors:
                outputs[iM] = self.cosim_monitors[iM].sample(
                                    self.current_step, start_step, n_steps, self.cosim_history, self.history)
            for iM in self._cosim_monitors_coupling_indices:
                # Loop over all coupling cosimulation monitors:
                outputs[iM] = self.cosim_monitors[iM].sample(
                                    self.current_step, coupling_start_step, n_steps, self.cosim_history, self.history)
            return outputs
        else:
            return []<|MERGE_RESOLUTION|>--- conflicted
+++ resolved
@@ -34,28 +34,11 @@
 import numpy
 
 from tvb.basic.neotraits.api import Attr, NArray, Float, List, TupleEnum, EnumAttr
-<<<<<<< HEAD
-from tvb.contrib.tests.cosimulation.parallel.ReducedWongWang import ReducedWongWangProxy
-=======
->>>>>>> 99801770
 from tvb.simulator.common import iround
 from tvb.simulator.simulator import Simulator, math
 from tvb.contrib.cosimulation.cosim_history import CosimHistory
 from tvb.contrib.cosimulation.cosim_monitors import CosimMonitor, CosimMonitorFromCoupling
 from tvb.contrib.cosimulation.exception import NumericalInstability
-
-
-class ContribModelsEnum(TupleEnum):
-    REDUCED_WONG_WANG_PROXY = (ReducedWongWangProxy, "Reduced Wong-Wang Proxy")
-
-
-# This class exists only for testing purposes
-class ContribTestSimulator(Simulator):
-    model = EnumAttr(
-        field_type=ContribModelsEnum,
-        label="Local dynamic model",
-        default=ContribModelsEnum.REDUCED_WONG_WANG_PROXY.instance,
-        required=True)
 
 
 class CoSimulator(Simulator):
@@ -90,12 +73,6 @@
         doc="""Cosimulation synchronization time for exchanging data 
                in milliseconds, must be an integral multiple
                of integration-step size. It defaults to simulator.integrator.dt""")
-
-    model = EnumAttr(
-        field_type=ContribModelsEnum,
-        label="Local dynamic model",
-        default=ContribModelsEnum.REDUCED_WONG_WANG_PROXY.instance,
-        required=True)
 
     synchronization_n_step = 0
     good_cosim_update_values_shape = (0, 0, 0, 0)
