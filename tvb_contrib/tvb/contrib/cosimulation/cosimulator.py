# -*- coding: utf-8 -*-
#
#
#  TheVirtualBrain-Contributors Package. This package holds simulator extensions.
#  See also http://www.thevirtualbrain.org
#
# (c) 2012-2020, Baycrest Centre for Geriatric Care ("Baycrest") and others
#
# This program is free software: you can redistribute it and/or modify it under the
# terms of the GNU General Public License as published by the Free Software Foundation,
# either version 3 of the License, or (at your option) any later version.
# This program is distributed in the hope that it will be useful, but WITHOUT ANY
# WARRANTY; without even the implied warranty of MERCHANTABILITY or FITNESS FOR A
# PARTICULAR PURPOSE.  See the GNU General Public License for more details.
# You should have received a copy of the GNU General Public License along with this
# program.  If not, see <http://www.gnu.org/licenses/>.
#
#
#   CITATION:
# When using The Virtual Brain for scientific publications, please cite it as follows:
#
#   Paula Sanz Leon, Stuart A. Knock, M. Marmaduke Woodman, Lia Domide,
#   Jochen Mersmann, Anthony R. McIntosh, Viktor Jirsa (2013)
#       The Virtual Brain: a simulator of primate brain network dynamics.
#   Frontiers in Neuroinformatics (7:10. doi: 10.3389/fninf.2013.00010)

"""
This is the module responsible for co-simulation of TVB with spiking simulators.
It inherits the Simulator class.
.. moduleauthor:: Lionel Kusch <lkusch@thevirtualbrain.org>
.. moduleauthor:: Dionysios Perdikis <dionperd@gmail.com>
"""

import numpy

from tvb.basic.neotraits.api import Attr, NArray, Float, List
from tvb.simulator.common import iround
from tvb.simulator.simulator import Simulator, math

from tvb.contrib.cosimulation.cosim_history import CosimHistory
from tvb.contrib.cosimulation.cosim_monitors import CosimMonitor, CosimMonitorFromCoupling
from tvb.contrib.cosimulation.exception import NumericalInstability


class CoSimulator(Simulator):

    exclusive = Attr(
        field_type=bool,
        default=False, required=False,
        doc="1, when the proxy nodes substitute TVB nodes and their mutual connections should be removed.")

    voi = NArray(
        dtype=int,
        label="Cosimulation model state variables' indices",
        doc=("Indices of model's variables of interest (VOI) that"
             "should be updated (i.e., overwriten) during cosimulation."),
        default=numpy.asarray([], dtype=numpy.int),
        required=True)

    proxy_inds = NArray(
        dtype=numpy.int,
        label="Indices of TVB proxy nodes",
        default=numpy.asarray([], dtype=numpy.int),
        required=True)

    cosim_monitors = List(
                    of=CosimMonitor,
                    label="TVB monitor")

    synchronization_time = Float(
        label="Cosimulation synchronization time (ms)",
        default=0.0,
        required=True,
        doc="""Cosimulation synchronization time for exchanging data 
               in milliseconds, must be an integral multiple
               of integration-step size. It defaults to simulator.integrator.dt""")

    synchronization_n_step = 0
    good_cosim_update_values_shape = (0, 0, 0, 0)
    cosim_history = None  # type: CosimHistory
    _cosimulation_flag = False
    _compute_requirements = True
    number_of_cosim_monitors = 0
    _cosim_monitors_noncoupling_indices = []
    _cosim_monitors_coupling_indices = []

    def _configure_synchronization_time(self):
        # the synchronization time should be at least equal to integrator.dt:
        self.synchronization_time = numpy.maximum(self.synchronization_time, self.integrator.dt)
        # Compute the number of synchronization time steps:
        self.synchronization_n_step = iround(self.synchronization_time / self.integrator.dt)
        # Check if the synchronization time is smaller than the delay of the connectivity
        # the condition is probably not correct. It will change with usage.
        if self.synchronization_n_step > numpy.min(self.connectivity.idelays[numpy.nonzero(self.connectivity.weights)]):
            raise ValueError('the synchronization time is too long')

    def _configure_cosimulation(self):
        """This method will
           - set the synchronization time and number of steps,
           - check the time and the variable of interest are correct
           - create and initialize CosimHistory,
           - configure the cosimulation monitor
           - zero connectivity weights to/from nodes modelled exclusively by the other cosimulator
           """
        self._configure_synchronization_time()
        if self.voi.shape[0] * self.proxy_inds.shape[0] != 0:
            self._cosimulation_flag = True

            # Check if the couplings variables are in the cosimulation variables of interest
            for cvar in self.model.cvar:
                if cvar not in self.voi:
                    raise ValueError('The variables of interest need to contain the coupling variables')

            self.good_cosim_update_values_shape = (self.synchronization_n_step, self.voi.shape[0],
                                                   self.proxy_inds.shape[0], self.model.number_of_modes)
            # We create a CosimHistory,
            # for delayed state [synchronization_step+1, n_var, n_node, n_mode],
            # including, initialization of the delayed state from the simulator's history,
            # which must be already configured.
            self.cosim_history = CosimHistory.from_simulator(self)

            # Reconfigure the connectivity for regions modelled by the other cosimulator exclusively:
            if self.exclusive:
                self.connectivity.weights[self.proxy_inds][:, self.proxy_inds] = 0.0
                self.connectivity.configure()

            # Configure the cosimulator monitor
            self.number_of_cosim_monitors = len(self.cosim_monitors)
            self._cosim_monitors_noncoupling_indices = list(range(self.number_of_cosim_monitors))
            self._cosim_monitors_coupling_indices = []
            for iM, monitor in enumerate(self.cosim_monitors):
                monitor.configure()
                monitor.config_for_sim(self)
                if isinstance(monitor, CosimMonitorFromCoupling):
                    self._cosim_monitors_noncoupling_indices.remove(iM)
                    self._cosim_monitors_coupling_indices.append(iM)

        elif self.voi.shape[0] + self.proxy_inds.shape[0] > 0:
            raise ValueError("One of CoSimulator.voi (size=%i) or simulator.proxy_inds (size=%i) are empty!"
                             % (self.voi.shape[0], self.proxy_inds.shape[0]))
        else:
            self._cosimulation_flag = False

    def configure(self, full_configure=True):
        """Configure simulator and its components.

        The first step of configuration is to run the configure methods of all
        the Simulator's components, ie its traited attributes.

        Configuration of a Simulator primarily consists of calculating the
        attributes, etc, which depend on the combinations of the Simulator's
        traited attributes (keyword args).

        Converts delays from physical time units into integration steps
        and updates attributes that depend on combinations of the 6 inputs.

        Returns
        -------
        sim: Simulator
            The configured Simulator instance.

        """
        super(CoSimulator, self).configure(full_configure=full_configure)
        self._configure_cosimulation()
        # (Re)Set his flag after every configuration, so that runtime and storage requirements are recomputed,
        # just in case the simulator has been modified (connectivity size, synchronization time, dt etc)
        self._compute_requirements = True

    def _loop_update_cosim_history(self, step, state):
        """
        update the history :
            - copy the state and put the state in the cosim_history and the history
            - copy the delayed state and pass it to the monitor
        :param step: the actual step
        :param state: the current state
        :return:
        """
        state_copy = numpy.copy(state)
        if self._cosimulation_flag:
            state_copy[:, self.proxy_inds] = numpy.NAN
            state_output = numpy.copy(self.cosim_history.query(step - self.synchronization_n_step))
            # Update the cosimulation history for the delayed monitor and the next update of history
            self.cosim_history.update(step, state_copy)
            state_copy[:, self.proxy_inds] = 0.0
        else:
            state_output = state
        # Update TVB history to allow for all types of coupling
        super(CoSimulator,self)._loop_update_history(step, state_copy)
        return state_output

    def _update_cosim_history(self, current_steps, cosim_updates):
        """
        Update cosim history and history with the external data
        :param current_steps: the steps to update
        :param cosim_updates: the value of the update step
        :return:
        """
        # Update the proxy nodes in the cosimulation history for synchronization_n_step past steps
        self.cosim_history.update_state_from_cosim(current_steps, cosim_updates, self.voi, self.proxy_inds)
        # Update TVB history with the proxy nodes values
        # TODO optimize step : update all the steps in one
        for step in current_steps:
            state = numpy.copy(self.cosim_history.query(step))
            if numpy.any(numpy.isnan(state[self.model.cvar,:,:])):
                raise NumericalInstability("There are missing values for continue the simulation")
            super(CoSimulator,self)._loop_update_history(step, state)

    def __call__(self, simulation_length=None, random_state=None, n_steps=None,
                 cosim_updates=None, recompute_requirements=False):
        """
        Return an iterator which steps through simulation time, generating monitor outputs.

        See the run method for a convenient way to collect all output in one call.

        :param simulation_length: Length of the simulation to perform in ms.
        :param random_state:  State of NumPy RNG to use for stochastic integration.
        :param n_steps: Length of the simulation to perform in integration steps. Overrides simulation_length.
        :param cosim_updates: data from the other co-simulator to update TVB state and history
        :param recompute_requirements: check if the requirement of the simulation
        :return: Iterator over monitor outputs.
        """

        self.calls += 1

        if simulation_length is not None:
            self.simulation_length = float(simulation_length)

        # Check if the cosimulation update inputs (if any) are correct and update cosimulation history:
        if self._cosimulation_flag:
            if n_steps is not None:
                raise ValueError("n_steps is not used in cosimulation!")
            if cosim_updates is None:
                n_steps = self.synchronization_n_step
            elif len(cosim_updates) != 2:
                raise ValueError("Incorrect cosimulation updates input length %i, expected 2 (i.e., time steps, values)"
                                 % len(cosim_updates))
            elif len(cosim_updates[1].shape) != 4 \
                     or self.good_cosim_update_values_shape[0] < cosim_updates[1].shape[0] \
                     or numpy.any(self.good_cosim_update_values_shape[1:] != cosim_updates[1].shape[1:]):
                raise ValueError("Incorrect cosimulation updates values shape %s, \nexpected %s "
                                 "(i.e., (<=synchronization_n_step, n_voi, n_proxy_nodes, number_of_modes))" %
                                 (str(cosim_updates[1].shape), str(self.good_cosim_update_values_shape)))
            else:
                n_steps = cosim_updates[0].shape[0]
                # Now update cosimulation history with the cosimulation inputs:
                self._update_cosim_history(cosim_updates[0], cosim_updates[1])

            self.simulation_length = n_steps * self.integrator.dt
        else:
            # Normal TVB simulation - no cosimulation:
            if cosim_updates is not None:
                raise ValueError("cosim_update is not used in normal simulation")

            if n_steps is None:
                n_steps = int(math.ceil(self.simulation_length / self.integrator.dt))
            else:
                if not numpy.issubdtype(type(n_steps), numpy.integer):
                    raise TypeError("Incorrect type for n_steps: %s, expected integer" % type(n_steps))
                self.simulation_length = n_steps * self.integrator.dt

        # Initialization
        if self._compute_requirements or recompute_requirements:
            # Compute requirements for CoSimulation.simulation_length, not for synchronization time
            self._guesstimate_runtime()
            self._calculate_storage_requirement()
            self._compute_requirements = False
        self.integrator.set_random_state(random_state)

        local_coupling = self._prepare_local_coupling()
        stimulus = self._prepare_stimulus()
        state = self.current_state
        start_step = self.current_step + 1
        node_coupling = self._loop_compute_node_coupling(start_step)

        # integration loop
        for step in range(start_step, start_step + n_steps):
            self._loop_update_stimulus(step, stimulus)
            state = self.integrate_next_step(state, self.model, node_coupling, local_coupling,
<<<<<<< HEAD
                                             numpy.where(stimulus is None, 0.0, stimulus))
=======
                                             stimulus, (step-1)*self.integrator.dt)
>>>>>>> d97df3ff
            state_output = self._loop_update_cosim_history(step, state)
            node_coupling = self._loop_compute_node_coupling(step + 1)
            output = self._loop_monitor_output(step-self.synchronization_n_step, state_output, node_coupling)
            if output is not None:
                yield output

        self.current_state = state
        self.current_step = self.current_step + n_steps

    def loop_cosim_monitor_output(self, n_steps=None, relative_start_step=0):
        """
        return the value of the cosimulator monitors
        :param n_steps=None: the number of steps, it defaults to CoSimulator.synchronization_n_step
        :param relative_start_step=0: the first step of the values,
                                      the default value 0 corresponds to
                                      start_step = CoSimulator.current_step - CoSimulator.synchronization_n_step + 1
                                      for non-coupling CosimMonitor,
                                      and to start_step = CoSimulator.current_step + 1
                                      for coupling CosimMonitor, instances

        :return: list of monitor outputs
        """
        if self._cosimulation_flag:
            if n_steps is None:
                n_steps = self.synchronization_n_step
            elif self.good_cosim_update_values_shape[0] < n_steps:
                # check if it's valid input
                ValueError("Incorrect n_steps = %i; it should be <= %i".format(
                           n_steps, self.good_cosim_update_values_shape[0]))
            if relative_start_step < 0 or \
                    relative_start_step + n_steps > self.good_cosim_update_values_shape[0]:
               ValueError("Incorrect relative_start_step %i; it should be in the interval [0, %i]".format(
                          relative_start_step, self.good_cosim_update_values_shape[0] - n_steps))
            coupling_start_step = self.current_step + relative_start_step + 1  # it has to be in the future
            start_step = coupling_start_step - self.synchronization_n_step  # it has to be in the past
            outputs = [[]] * self.number_of_cosim_monitors
            for iM in self._cosim_monitors_noncoupling_indices:
                # Loop over all non coupling cosimulation monitors:
                outputs[iM] = self.cosim_monitors[iM].sample(
                                    self.current_step, start_step, n_steps, self.cosim_history, self.history)
            for iM in self._cosim_monitors_coupling_indices:
                # Loop over all coupling cosimulation monitors:
                outputs[iM] = self.cosim_monitors[iM].sample(
                                    self.current_step, coupling_start_step, n_steps, self.cosim_history, self.history)
            return outputs
        else:
            return []<|MERGE_RESOLUTION|>--- conflicted
+++ resolved
@@ -4,7 +4,7 @@
 #  TheVirtualBrain-Contributors Package. This package holds simulator extensions.
 #  See also http://www.thevirtualbrain.org
 #
-# (c) 2012-2020, Baycrest Centre for Geriatric Care ("Baycrest") and others
+# (c) 2012-2022, Baycrest Centre for Geriatric Care ("Baycrest") and others
 #
 # This program is free software: you can redistribute it and/or modify it under the
 # terms of the GNU General Public License as published by the Free Software Foundation,
@@ -276,11 +276,7 @@
         for step in range(start_step, start_step + n_steps):
             self._loop_update_stimulus(step, stimulus)
             state = self.integrate_next_step(state, self.model, node_coupling, local_coupling,
-<<<<<<< HEAD
                                              numpy.where(stimulus is None, 0.0, stimulus))
-=======
-                                             stimulus, (step-1)*self.integrator.dt)
->>>>>>> d97df3ff
             state_output = self._loop_update_cosim_history(step, state)
             node_coupling = self._loop_compute_node_coupling(step + 1)
             output = self._loop_monitor_output(step-self.synchronization_n_step, state_output, node_coupling)
